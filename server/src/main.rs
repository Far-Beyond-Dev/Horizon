--- conflicted
+++ resolved
@@ -27,13 +27,13 @@
 use once_cell::sync::Lazy;
 use splash::splash;
 use anyhow::{Context, Result};
-<<<<<<< HEAD
+
 use horizon_logger::{HorizonLogger, log_info};
-=======
-use horizon_logger::{HorizonLogger, log_info, log_debug, log_warn, log_error, log_critical};
->>>>>>> 71804df5
 
-mod server;
+
+
+
+modserver;
 mod splash;
 // mod collision;
 
