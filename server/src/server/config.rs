--- conflicted
+++ resolved
@@ -1,98 +1,46 @@
-<<<<<<< HEAD
-use anyhow::{Context, Result};
-use env_logger::Logger;
-use horizon_logger::log_warn;
-use lazy_static::lazy_static;
-use serde::{Deserialize, Serialize};
-use std::{
-    fs,
-    sync::{Arc, OnceLock},
-};
-
-use crate::LOGGER;
-
-lazy_static! {
-    pub static ref SERVER_CONFIG: OnceLock<Arc<ServerConfig>> = OnceLock::new();
-}
-
-pub fn server_config() -> Result<Arc<ServerConfig>> {
-    let config_path = std::env::var("SERVER_CONFIG_PATH").unwrap_or_else(|_| "./server_config.json".to_string());
-    let config = match fs::read_to_string(&config_path) {
-        Ok(config_str) => serde_json::from_str(&config_str).with_context(|| format!("Failed to parse {}", config_path))?,
-        Err(e) => {
-            log_warn!(LOGGER, "SERVER", "Failed to read {}: {}", config_path, e);
-            ServerConfig::new()
-        }
-    };
-    Ok(SERVER_CONFIG.get_or_init(|| Arc::new(config)).clone())
-}
-
-#[derive(Debug, Serialize, Deserialize)]
-pub struct ServerConfig {
-    pub players_per_pool: u32,
-    pub num_thread_pools: u32,
-    pub address: String,
-    pub port: u16,
-}
-
-impl ServerConfig {
-    fn new() -> Self {
-        Self {
-            players_per_pool: 5000,
-            num_thread_pools: 60,
-            address: "0.0.0.0".to_string(),
-            port: 3000,
-        }
-    }
-    fn log_level() -> String {
-        String::from("info")
-    }
-    
-=======
-use anyhow::{Context, Result};
-use env_logger::Logger;
-use horizon_logger::log_warn;
-use lazy_static::lazy_static;
-use serde::{Deserialize, Serialize};
-use std::{
-    fs,
-    sync::{Arc, OnceLock},
-};
-
-use crate::LOGGER;
-
-lazy_static! {
-    pub static ref SERVER_CONFIG: OnceLock<Arc<ServerConfig>> = OnceLock::new();
-}
-
-pub fn server_config() -> Result<Arc<ServerConfig>> {
-    let config_path = std::env::var("SERVER_CONFIG_PATH").unwrap_or_else(|_| "./server_config.json".to_string());
-    let config = match fs::read_to_string(&config_path) {
-        Ok(config_str) => serde_json::from_str(&config_str).with_context(|| format!("Failed to parse {}", config_path))?,
-        Err(e) => {
-            log_warn!(LOGGER, "SERVER", "Failed to read {}: {}", config_path, e);
-            ServerConfig::new()
-        }
-    };
-    Ok(SERVER_CONFIG.get_or_init(|| Arc::new(config)).clone())
-}
-
-#[derive(Debug, Serialize, Deserialize, Copy, Clone)]
-pub struct ServerConfig {
-    pub players_per_pool: u32,
-    pub num_thread_pools: u32,
-}
-
-impl ServerConfig {
-    fn new() -> Self {
-        Self {
-            players_per_pool: 5000,
-            num_thread_pools: 60,
-        }
-    }
-    fn log_level() -> String {
-        String::from("info")
-    }
-    
->>>>>>> a2b22b8d
+use anyhow::{Context, Result};
+use env_logger::Logger;
+use horizon_logger::log_warn;
+use lazy_static::lazy_static;
+use serde::{Deserialize, Serialize};
+use std::{
+    fs,
+    sync::{Arc, OnceLock},
+};
+
+use crate::LOGGER;
+
+lazy_static! {
+    pub static ref SERVER_CONFIG: OnceLock<Arc<ServerConfig>> = OnceLock::new();
+}
+
+pub fn server_config() -> Result<Arc<ServerConfig>> {
+    let config_path = std::env::var("SERVER_CONFIG_PATH").unwrap_or_else(|_| "./server_config.json".to_string());
+    let config = match fs::read_to_string(&config_path) {
+        Ok(config_str) => serde_json::from_str(&config_str).with_context(|| format!("Failed to parse {}", config_path))?,
+        Err(e) => {
+            log_warn!(LOGGER, "SERVER", "Failed to read {}: {}", config_path, e);
+            ServerConfig::new()
+        }
+    };
+    Ok(SERVER_CONFIG.get_or_init(|| Arc::new(config)).clone())
+}
+
+#[derive(Debug, Serialize, Deserialize, Copy, Clone)]
+pub struct ServerConfig {
+    pub players_per_pool: u32,
+    pub num_thread_pools: u32,
+}
+
+impl ServerConfig {
+    fn new() -> Self {
+        Self {
+            players_per_pool: 5000,
+            num_thread_pools: 60,
+        }
+    }
+    fn log_level() -> String {
+        String::from("info")
+    }
+    
 }