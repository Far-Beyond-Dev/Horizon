//-----------------------------------------------------------------------------
// Multi-Threaded SocketIO Server Implementation
//   - Manages multiple threads for handling player connections
//   - Uses SocketIO for real-time communication with clients
//   - Configurable server settings
//   - Logging with Horizon Logger
//   - Server state management with lazy_static
//   - Horizon Server and Horizon Thread structs
//   - Socket event handlers for message and ack events
//   - Server startup with axum web framework
//   - Server configuration with config module
//
//-----------------------------------------------------------------------------
//   Written by: Tristan James Poland, and Caznix
//-----------------------------------------------------------------------------

use crate::LOGGER;
use anyhow::{Context, Result};
use axum::{routing::get, Router};
use config::ServerConfig;
use horizon_data_types::Player;
use horizon_logger::{log_debug, log_error, log_info};
use horizon_plugin_api::LoadedPlugin;
use parking_lot::RwLock;
use socketioxide::{
    extract::{AckSender, Data, SocketRef},
    SocketIo,
};
use std::collections::HashMap;
use std::sync::Arc;
use tokio::sync::Mutex;
use uuid::Uuid;
pub mod config;
pub mod in_world;

use lazy_static::lazy_static;

lazy_static! {
    static ref SERVER: Server = Server::new().unwrap();
}

// Server state management

//-----------------------------------------------------------------------------
// Horizon Server Struct
//-----------------------------------------------------------------------------

#[allow(dead_code)]
pub struct HorizonServer {
    config: ServerConfig,
    threads: RwLock<Vec<Arc<HorizonThread>>>,
}

struct Server {
    instance: Arc<RwLock<HorizonServer>>,
}

impl Server {
    fn new() -> Result<Self> {
        Ok(Self {
            instance: Arc::new(RwLock::new(HorizonServer::new()?)),
        })
    }
    fn get_instance(&self) -> Arc<RwLock<HorizonServer>> {
        Arc::clone(&self.instance)
    }
}

impl HorizonServer {
    fn new() -> Result<Self> {
        Ok(Self {
            config: *config::server_config()?,
            threads: RwLock::new(Vec::new()),
        })
    }

    fn spawn_thread(&self) -> Result<usize> {
        let thread = HorizonThread::new();
        let thread_id = {
            let mut threads = self.threads.write();
            threads.push(thread.into());
            let id = threads.len() - 1;
            id
        };

        Ok(thread_id)
    }
}

//-----------------------------------------------------------------------------
// Horizon Thread Structhorizon_plugin_api::Plugin
//-----------------------------------------------------------------------------

#[allow(dead_code)]
struct HorizonThread {
    players: Mutex<Vec<Player>>,
    plugins: HashMap<String, LoadedPlugin>,
    handle: tokio::task::JoinHandle<()>,
}

#[allow(dead_code, unused_variables)]
impl HorizonThread {
    fn new() -> Self {
        let mut plugin_manager = plugin_api::PluginManager::new();
        let plugins = plugin_manager.load_all();

        plugins.iter().for_each(|(name, plugin)| {
            log_info!(LOGGER, "PLUGIN", "Loaded plugin: {}", name);
        });
        Self {
            players: Mutex::new(Vec::new()),
            plugins,
            handle: tokio::spawn(async move {
                loop {
                    tokio::time::sleep(std::time::Duration::from_millis(10)).await;
                }
            }),
        }
    }

    #[allow(dead_code)]
    fn id(&self) -> usize {
        self.players
            .try_lock()
            .map(|players| players.len())
            .unwrap_or(usize::MAX)
    }

    async fn add_player(&self, player: Player) -> Result<()> {
        let mut players = self.players.lock().await;
        players.push(player);
        Ok(())
    }

    // async fn remove_player(&self, player_id: &str) -> Result<bool> {
    //     let mut players = self.players.lock().await;
    //     if let Some(pos) = players.iter().position(|p| p.id == player_id) {
    //         players.remove(pos);
    //         Ok(true)
    //     } else {
    //         Ok(false)
    //     }
    // }
}

//-----------------------------------------------------------------------------
// Socket event handlers
//-----------------------------------------------------------------------------
async fn handle_socket_message(socket: SocketRef, Data(data): Data<serde_json::Value>) {
    log_debug!(LOGGER, "SOCKET EVENT", "Received message");
    if let Err(e) = socket.emit("message-back", &data) {
        log_error!(LOGGER, "SOCKET EVENT", "Failed to send message back: {}", e);
    }
}

async fn handle_socket_ack(Data(data): Data<serde_json::Value>, ack: AckSender) {
    log_debug!(LOGGER, "SOCKET EVENT", "Received message with ack");
    if let Err(e) = ack.send(&data) {
        log_error!(LOGGER, "SOCKET EVENT", "Failed to send ack: {}", e);
    }
}

#[allow(dead_code, unused_must_use, unused_variables)]
fn on_connect(socket: SocketRef, Data(data): Data<serde_json::Value>) {
    //socket.on("connect", |socket: SocketRef, _| {
    log_info!(LOGGER, "SOCKET NET", "New connection from {}", socket.id);
    //});

    if let Err(e) = socket.emit("auth", &data) {
        log_error!(LOGGER, "SOCKET NET", "Failed to send auth: {}", e);
        return;
    }

    // TODO: Implement proper thread management via round robin
    let threadid = 0;

    let server_instance = SERVER.get_instance();
    let server_instance_read = server_instance.read();
    let threads = server_instance_read.threads.read();

    socket.on("message", handle_socket_message);
    socket.on("message-with-ack", handle_socket_ack);

    let player = horizon_data_types::Player::new(socket.clone(), Uuid::new_v4());

    let target_thread = Arc::clone(&threads[threadid]);
    target_thread.add_player(player.clone());

    let player_arc: Arc<horizon_data_types::Player> = Arc::new(player);

<<<<<<< HEAD
    // TODO: move this to example backend
    let player_char = in_world::Object::new("Player Character".to_string(), true);
    println!("Player joined: {:?}", player_char.get_uuid().to_string());

    let player_json_value: serde_json::Value = serde_json::json!({ "joined": true });
    player_char.send_event(socket, "playerjoined".to_string(), player_json_value);
    println!("Sent player joined event Successfully");


    // let casted_struct = plugin_api::get_plugin!(unreal_adapter_horizon, target_thread.plugins);
=======
    //let casted_struct = plugin_api::get_plugin!(unreal_adapter_horizon, target_thread.plugins);

>>>>>>> b5b036a4
    //casted_struct.player_joined(socket, player_arc);
}

//-----------------------------------------------------------------------------
// Server startup
//-----------------------------------------------------------------------------

#[allow(dead_code, unused_variables)]
pub async fn start() -> anyhow::Result<()> {
    let start_time = std::time::Instant::now();

    let (layer, io) = SocketIo::new_layer();
    // Initialize server state so we can spawn threads

    let thread_count = config::SERVER_CONFIG
        .get()
        .map(|config| config.num_thread_pools)
        .unwrap_or_default();

    let thread_count = 32;

    println!("Preparing to start {} threads", thread_count);
    // Start 10 threads initially for handling player connections

    //let handles = Vec::new();

    let handles = Arc::new(Mutex::new(Vec::new()));
    let server_instance = &SERVER.get_instance();
    let spawn_futures: Vec<_> = (0..thread_count)
        .map(|_| {
            println!("Spawning thread");

            let handles = handles.clone();
            async move {
                if let Ok(thread_id) = server_instance.read().spawn_thread() {
                    println!("Attempting to obtain handles lock");
                    handles.lock().await.push(thread_id);
                    println!("Handle lock obtained");

                    println!("Thread spawned: {}", thread_id);
                } else {
                    println!("Failed to spawn thread");
                }
            }
        })
        .collect();

    // Configure socket namespaces
    io.ns("/", on_connect);
    io.ns("/custom", on_connect);
    println!("Accepting socket connections");
    // Build the application with routes
    let app = Router::new()
        .route("/", get(|| async { "Horizon Server Running" }))
        .layer(layer);
    // Start the server
    let address = "0.0.0.0:3000";
    log_info!(LOGGER, "SOCKET NET", "Starting server on {}", address);

    futures::future::join_all(spawn_futures).await;

    log_info!(LOGGER, "SERVER", "Spawned {} threads", thread_count);
    let elapsed = start_time.elapsed();
    log_info!(LOGGER, "SERVER", "Server initialization took {:?}", elapsed);

    let listener = tokio::net::TcpListener::bind(&address)
        .await
        .context(format!("Failed to bind to {}", address))?;
    axum::serve(listener, app)
        .await
        .context("Failed to start server")?;
    Ok(())
}<|MERGE_RESOLUTION|>--- conflicted
+++ resolved
@@ -188,7 +188,6 @@
 
     let player_arc: Arc<horizon_data_types::Player> = Arc::new(player);
 
-<<<<<<< HEAD
     // TODO: move this to example backend
     let player_char = in_world::Object::new("Player Character".to_string(), true);
     println!("Player joined: {:?}", player_char.get_uuid().to_string());
@@ -199,10 +198,8 @@
 
 
     // let casted_struct = plugin_api::get_plugin!(unreal_adapter_horizon, target_thread.plugins);
-=======
     //let casted_struct = plugin_api::get_plugin!(unreal_adapter_horizon, target_thread.plugins);
 
->>>>>>> b5b036a4
     //casted_struct.player_joined(socket, player_arc);
 }
 
