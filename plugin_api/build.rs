--- conflicted
+++ resolved
@@ -7,15 +7,9 @@
 
 fn main() {
     let plugins_dir = Path::new("..").join("plugins");
-<<<<<<< HEAD
-
-    println!("cargo:warning=Looking for plugins in: {:?}", plugins_dir);
-
-=======
     
     println!("cargo:info=Looking for plugins in: {:?}", plugins_dir);
     
->>>>>>> 076e7d31
     if !plugins_dir.exists() {
         println!(
             "cargo:warning=Plugins directory not found at {:?}",
@@ -25,13 +19,8 @@
     }
 
     let plugin_paths = discover_plugins(&plugins_dir);
-<<<<<<< HEAD
-    println!("cargo:warning=Found {} plugins", plugin_paths.len());
-
-=======
     println!("cargo:info=Found {} plugins", plugin_paths.len());
     
->>>>>>> 076e7d31
     // Update main Cargo.toml
     if let Err(e) = update_cargo_toml(&plugin_paths) {
         println!("cargo:warning=Failed to update Cargo.toml: {}", e);
