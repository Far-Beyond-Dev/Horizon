//! # PebbleVault Plugin
//!
//! PebbleVault is a spatial database and object management system for game worlds.
//! It provides efficient storage, retrieval, and querying of spatial data, making it
//! ideal for managing large-scale game environments.
//!
//! ## Features
//!
//! - Efficient spatial indexing using R-trees
//! - Support for custom object data
//! - Persistent storage with SQLite backend
//! - Region-based partitioning for improved performance
//! - RPC interface for integration with other systems
//!
//! ## Usage
//!
//! To use PebbleVault in your game or application, create an instance of the `PebbleVaultPlugin`
//! struct and use its methods to manage spatial data. The plugin can be integrated into
//! the game engine using the provided trait implementations for `Plugin`, `BaseAPI`,
//! `RpcPlugin`, and `PluginInformation`.

use plugin_test_api::{BaseAPI, GameEvent, Plugin, PluginContext, PluginInformation, PluginMetadata, RpcPlugin, RpcFunction, SayHello, PLUGIN_API_VERSION};
use std::{any::Any, sync::{Arc, Mutex}};
use async_trait::async_trait;
use uuid::Uuid;
use serde::{Serialize, Deserialize};
use PebbleVault::{VaultManager, SpatialObject, VaultRegion};
use horizon_data_types::Player;
use std::collections::HashMap;
use crate::recipe_smith::create_plugin_metadata;

/// Custom data structure for PebbleVault objects
///
/// This struct represents the custom data associated with each spatial object
/// in the PebbleVault system. It can be extended or modified to suit specific
/// game or application needs.
#[derive(Debug, Clone, Serialize, Deserialize, PartialEq)]
pub struct PebbleVaultCustomData {
    /// Name of the object
    pub name: String,
    /// Custom value associated with the object
    pub value: i32,
}

/// Main struct for the PebbleVault plugin
///
/// This struct encapsulates the core functionality of the PebbleVault system,
/// providing methods for managing spatial data and interfacing with the game engine.
///
/// # Fields
///
/// * `vault_manager`: An `Arc<Mutex<VaultManager<PebbleVaultCustomData>>>` that manages the spatial data.
/// * `rpc_functions`: A `HashMap` of RPC functions that can be called remotely.
/// * `id`: A `Uuid` that uniquely identifies this plugin instance.
/// * `name`: A `String` representing the name of the plugin.
///
/// # Examples
///
/// ```
/// use pebble_vault::PebbleVaultPlugin;
///
/// let pebble_vault = PebbleVaultPlugin::new().expect("Failed to create PebbleVaultPlugin");
/// ```
#[derive(Debug, Clone)]
pub struct PebbleVaultPlugin {
<<<<<<< HEAD
    vault_manager: Arc<VaultManager<T>>,
    rpc_functions: HashMap::new(),
=======
    vault_manager: Arc<Mutex<VaultManager<PebbleVaultCustomData>>>,
    rpc_functions: HashMap<String, DebugIgnoredFn>,
>>>>>>> 3a9e126c
    id: Uuid,
    name: String,
}

impl PebbleVaultPlugin {
    /// Creates a new instance of PebbleVaultPlugin
    ///
    /// This method initializes a new PebbleVaultPlugin instance with a VaultManager
    /// and registers all the RPC functions.
    ///
    /// # Returns
    ///
    /// A `Result` containing the new PebbleVaultPlugin instance or an error string
    ///
    /// # Examples
    ///
    /// ```
    /// use pebble_vault::PebbleVaultPlugin;
    ///
    /// let pebble_vault = PebbleVaultPlugin::new().expect("Failed to create PebbleVaultPlugin");
    /// ```
    pub fn new() -> Result<Self, String> {
        let vault_manager = Arc::new(Mutex::new(VaultManager::new("/data/default/")?));
        let mut plugin = Self {
            id: Uuid::new_v4(),
            vault_manager: vault_manager.clone(),
            name: "PebbleVault".to_string(),
            rpc_functions: HashMap::new(),
        };
        
        // Register RPC functions
        {
            let vm = vault_manager.clone();
            /// Creates or loads a region in the PebbleVault system
            ///
            /// # Parameters
            /// * `center`: An array of 3 f64 values representing the center coordinates [x, y, z]
            /// * `radius`: The radius of the region (f64)
            ///
            /// # Returns
            /// * `Box<Uuid>`: The UUID of the created or loaded region
            /// * `Box<String>`: An error message if the operation failed
            plugin.register_rpc("create_or_load_region", Arc::new(move |params: &(dyn Any + Send + Sync)| {
                if let Some((center, radius)) = params.downcast_ref::<([f64; 3], f64)>() {
                    match vm.lock().unwrap().create_or_load_region(*center, *radius) {
                        Ok(region_id) => Box::new(region_id) as Box<dyn Any + Send + Sync>,
                        Err(e) => Box::new(format!("Failed to create or load region: {}", e)) as Box<dyn Any + Send + Sync>,
                    }
                } else {
                    Box::new("Invalid parameters for create_or_load_region".to_string()) as Box<dyn Any + Send + Sync>
                }
            }));
        }

        {
            let vm = vault_manager.clone();
            /// Queries a region for objects within a specified bounding box
            ///
            /// # Parameters
            /// * `region_id`: The UUID of the region to query
            /// * `min_x`, `min_y`, `min_z`: Minimum coordinates of the bounding box
            /// * `max_x`, `max_y`, `max_z`: Maximum coordinates of the bounding box
            ///
            /// # Returns
            /// * `Box<Vec<SpatialObject<PebbleVaultCustomData>>>`: A vector of spatial objects within the bounding box
            /// * `Box<String>`: An error message if the operation failed
            plugin.register_rpc("query_region", Arc::new(move |params: &(dyn Any + Send + Sync)| {
                if let Some((region_id, min_x, min_y, min_z, max_x, max_y, max_z)) = 
                    params.downcast_ref::<(Uuid, f64, f64, f64, f64, f64, f64)>() {
                    match vm.lock().unwrap().query_region(*region_id, *min_x, *min_y, *min_z, *max_x, *max_y, *max_z) {
                        Ok(objects) => Box::new(objects) as Box<dyn Any + Send + Sync>,
                        Err(e) => Box::new(format!("Failed to query region: {}", e)) as Box<dyn Any + Send + Sync>,
                    }
                } else {
                    Box::new("Invalid parameters for query_region".to_string()) as Box<dyn Any + Send + Sync>
                }
            }));
        }
        
        {
            let vm = vault_manager.clone();
            /// Adds a new object to a specified region
            ///
            /// # Parameters
            /// * `region_id`: The UUID of the region to add the object to
            /// * `uuid`: The UUID of the new object
            /// * `object_type`: The type of the object (as a string)
            /// * `x`, `y`, `z`: The coordinates of the object
            /// * `custom_data`: The custom data associated with the object (PebbleVaultCustomData)
            ///
            /// # Returns
            /// * `Box<()>`: An empty box if the operation was successful
            /// * `Box<String>`: An error message if the operation failed
            plugin.register_rpc("add_object", Arc::new(move |params: &(dyn Any + Send + Sync)| {
                if let Some((region_id, uuid, object_type, x, y, z, custom_data)) = 
                params.downcast_ref::<(Uuid, Uuid, &str, f64, f64, f64, PebbleVaultCustomData)>() {
                    match vm.lock().unwrap().add_object(*region_id, *uuid, object_type, *x, *y, *z, Arc::new(custom_data.clone())) {
                        Ok(()) => Box::new(()) as Box<dyn Any + Send + Sync>,
                        Err(e) => Box::new(format!("Failed to add object: {}", e)) as Box<dyn Any + Send + Sync>,
                    }
                } else {
                    Box::new("Invalid parameters for add_object".to_string()) as Box<dyn Any + Send + Sync>
                }
            }));
        }
        
        {
            let vm = vault_manager.clone();
            /// Removes an object from the PebbleVault system
            ///
            /// # Parameters
            /// * `object_id`: The UUID of the object to remove
            ///
            /// # Returns
            /// * `Box<()>`: An empty box if the operation was successful
            /// * `Box<String>`: An error message if the operation failed
            plugin.register_rpc("remove_object", Arc::new(move |params: &(dyn Any + Send + Sync)| {
                if let Some(object_id) = params.downcast_ref::<Uuid>() {
                    match vm.lock().unwrap().remove_object(*object_id) {
                        Ok(()) => Box::new(()) as Box<dyn Any + Send + Sync>,
                        Err(e) => Box::new(format!("Failed to remove object: {}", e)) as Box<dyn Any + Send + Sync>,
                    }
                } else {
                    Box::new("Invalid parameters for remove_object".to_string()) as Box<dyn Any + Send + Sync>
                }
            }));
        }

        {
            let vm = vault_manager.clone();
            /// Retrieves an object from the PebbleVault system
            ///
            /// # Parameters
            /// * `object_id`: The UUID of the object to retrieve
            ///
            /// # Returns
            /// * `Box<Option<SpatialObject<PebbleVaultCustomData>>>`: The retrieved object, or None if not found
            /// * `Box<String>`: An error message if the operation failed
            plugin.register_rpc("get_object", Arc::new(move |params: &(dyn Any + Send + Sync)| {
                if let Some(object_id) = params.downcast_ref::<Uuid>() {
                    match vm.lock().unwrap().get_object(*object_id) {
                        Ok(object) => Box::new(object) as Box<dyn Any + Send + Sync>,
                        Err(e) => Box::new(format!("Failed to get object: {}", e)) as Box<dyn Any + Send + Sync>,
                    }
                } else {
                    Box::new("Invalid parameters for get_object".to_string()) as Box<dyn Any + Send + Sync>
                }
            }));
        }
        
        {
            let vm = vault_manager.clone();
            /// Updates an existing object in the PebbleVault system
            ///
            /// # Parameters
            /// * `object`: The updated SpatialObject<PebbleVaultCustomData>
            ///
            /// # Returns
            /// * `Box<()>`: An empty box if the operation was successful
            /// * `Box<String>`: An error message if the operation failed
            plugin.register_rpc("update_object", Arc::new(move |params: &(dyn Any + Send + Sync)| {
                if let Some(object) = params.downcast_ref::<SpatialObject<PebbleVaultCustomData>>() {
                    match vm.lock().unwrap().update_object(object) {
                        Ok(()) => Box::new(()) as Box<dyn Any + Send + Sync>,
                        Err(e) => Box::new(format!("Failed to update object: {}", e)) as Box<dyn Any + Send + Sync>,
                    }
                } else {
                    Box::new("Invalid parameters for update_object".to_string()) as Box<dyn Any + Send + Sync>
                }
            }));
        }
        
        {
            let vm = vault_manager.clone();
            /// Transfers a player (object) from one region to another
            ///
            /// # Parameters
            /// * `player_uuid`: The UUID of the player to transfer
            /// * `from_region_id`: The UUID of the source region
            /// * `to_region_id`: The UUID of the destination region
            ///
            /// # Returns
            /// * `Box<()>`: An empty box if the operation was successful
            /// * `Box<String>`: An error message if the operation failed
            plugin.register_rpc("transfer_player", Arc::new(move |params: &(dyn Any + Send + Sync)| {
                if let Some((player_uuid, from_region_id, to_region_id)) = params.downcast_ref::<(Uuid, Uuid, Uuid)>() {
                    match vm.lock().unwrap().transfer_player(*player_uuid, *from_region_id, *to_region_id) {
                        Ok(()) => Box::new(()) as Box<dyn Any + Send + Sync>,
                        Err(e) => Box::new(format!("Failed to transfer player: {}", e)) as Box<dyn Any + Send + Sync>,
                    }
                } else {
                    Box::new("Invalid parameters for transfer_player".to_string()) as Box<dyn Any + Send + Sync>
                }
            }));
        }
        
<<<<<<< HEAD
        plugin.register_rpc("persist_to_disk", Arc::new(|_params: &(dyn Any + Send + Sync)| {
            match self.persist_to_disk() {
                Ok(()) => Ok(Box::new(())),
                Err(e) => Err(format!("Failed to persist to disk: {}", e)),
            }
        }));

        let vault_manager = VaultManager::new("pebble_vault.db")?;
        Ok(PebbleVaultPlugin {
            id: Uuid::new_v4(),
            name: "PebbleVault".to_string(),
            vault_manager: Arc::new(Mutex::new(vault_manager)),
            rpc_functions: HashMap::new(),
        });
=======
        {
            let vm = vault_manager.clone();
            /// Persists all in-memory data to disk
            ///
            /// # Parameters
            /// * None
            ///
            /// # Returns
            /// * `Box<()>`: An empty box if the operation was successful
            /// * `Box<String>`: An error message if the operation failed
            plugin.register_rpc("persist_to_disk", Arc::new(move |_params: &(dyn Any + Send + Sync)| {
                match vm.lock().unwrap().persist_to_disk() {
                    Ok(()) => Box::new(()) as Box<dyn Any + Send + Sync>,
                    Err(e) => Box::new(format!("Failed to persist to disk: {}", e)) as Box<dyn Any + Send + Sync>,
                }
            }));
        }
>>>>>>> 3a9e126c

        Ok(plugin)
    }
    
    /// Creates a new region or loads an existing one
    ///
    /// This method creates a new spatial region in the PebbleVault system or
    /// loads an existing one if it already exists.
    ///
    /// # Arguments
    ///
    /// * `center` - Center coordinates of the region [x, y, z]
    /// * `radius` - Radius of the region
    ///
    /// # Returns
    ///
    /// A Result containing the UUID of the created or loaded region, or an error string
    ///
    /// # Examples
    ///
    /// ```
    /// # use pebble_vault::PebbleVault;
    /// # let pebble_vault = PebbleVault::new().unwrap();
    /// let center = [0.0, 0.0, 0.0];
    /// let radius = 1000.0;
    /// let region_id = pebble_vault.create_or_load_region(center, radius).expect("Failed to create region");
    /// println!("Created region with ID: {}", region_id);
    /// ```
    fn create_or_load_region(&self, center: [f64; 3], radius: f64) -> Result<Uuid, String> {
        self.vault_manager.lock().unwrap().create_or_load_region(center, radius)
    }

    /// Queries a region for objects within a bounding box
    ///
    /// This method searches for objects within the specified bounding box in a given region.
    ///
    /// # Arguments
    ///
    /// * `region_id` - UUID of the region to query
    /// * `min_x` - Minimum x-coordinate of the bounding box
    /// * `min_y` - Minimum y-coordinate of the bounding box
    /// * `min_z` - Minimum z-coordinate of the bounding box
    /// * `max_x` - Maximum x-coordinate of the bounding box
    /// * `max_y` - Maximum y-coordinate of the bounding box
    /// * `max_z` - Maximum z-coordinate of the bounding box
    ///
    /// # Returns
    ///
    /// A Result containing a vector of SpatialObjects or an error string
    ///
    /// # Examples
    ///
    /// ```
    /// # use pebble_vault::PebbleVault;
    /// # use uuid::Uuid;
    /// # let pebble_vault = PebbleVault::new().unwrap();
    /// # let region_id = pebble_vault.create_or_load_region([0.0, 0.0, 0.0], 1000.0).unwrap();
    /// let objects = pebble_vault.query_region(region_id, -100.0, -100.0, -100.0, 100.0, 100.0, 100.0)
    ///     .expect("Failed to query region");
    /// println!("Found {} objects in the region", objects.len());
    /// ```
    fn query_region(&self, region_id: Uuid, min_x: f64, min_y: f64, min_z: f64, max_x: f64, max_y: f64, max_z: f64) -> Result<Vec<SpatialObject<PebbleVaultCustomData>>, String> {
        self.vault_manager.lock().unwrap().query_region(region_id, min_x, min_y, min_z, max_x, max_y, max_z)
    }

    /// Adds a new object to a region
    ///
    /// This method adds a new spatial object to the specified region in the PebbleVault system.
    ///
    /// # Arguments
    ///
    /// * `region_id` - UUID of the region to add the object to
    /// * `uuid` - UUID of the new object
    /// * `object_type` - Type of the object (e.g., "player", "item")
    /// * `x` - X-coordinate of the object
    /// * `y` - Y-coordinate of the object
    /// * `z` - Z-coordinate of the object
    /// * `custom_data` - Custom data associated with the object
    ///
    /// # Returns
    ///
    /// A Result indicating success or an error string
    ///
    /// # Examples
    ///
    /// ```
    /// # use pebble_vault::{PebbleVault, PebbleVaultCustomData};
    /// # use uuid::Uuid;
    /// # let pebble_vault = PebbleVault::new().unwrap();
    /// # let region_id = pebble_vault.create_or_load_region([0.0, 0.0, 0.0], 1000.0).unwrap();
    /// let object_id = Uuid::new_v4();
    /// let custom_data = PebbleVaultCustomData {
    ///     name: "Example Object".to_string(),
    ///     value: 42,
    /// };
    /// pebble_vault.add_object(region_id, object_id, "item", 10.0, 20.0, 30.0, custom_data)
    ///     .expect("Failed to add object");
    /// println!("Added object with ID: {}", object_id);
    /// ```
    fn add_object(&self, region_id: Uuid, uuid: Uuid, object_type: &str, x: f64, y: f64, z: f64, custom_data: PebbleVaultCustomData) -> Result<(), String> {
        self.vault_manager.lock().unwrap().add_object(region_id, uuid, object_type, x, y, z, Arc::new(custom_data))
    }

    /// Removes an object from its region and the persistent database
    ///
    /// This method removes a spatial object from the PebbleVault system.
    ///
    /// # Arguments
    ///
    /// * `object_id` - UUID of the object to remove
    ///
    /// # Returns
    ///
    /// A Result indicating success or an error string
    ///
    /// # Examples
    ///
    /// ```
    /// # use pebble_vault::{PebbleVault, PebbleVaultCustomData};
    /// # use uuid::Uuid;
    /// # let pebble_vault = PebbleVault::new().unwrap();
    /// # let region_id = pebble_vault.create_or_load_region([0.0, 0.0, 0.0], 1000.0).unwrap();
    /// # let object_id = Uuid::new_v4();
    /// # let custom_data = PebbleVaultCustomData { name: "Example Object".to_string(), value: 42 };
    /// # pebble_vault.add_object(region_id, object_id, "item", 10.0, 20.0, 30.0, custom_data).unwrap();
    /// pebble_vault.remove_object(object_id).expect("Failed to remove object");
    /// println!("Removed object with ID: {}", object_id);
    /// ```
    fn remove_object(&self, object_id: Uuid) -> Result<(), String> {
        self.vault_manager.lock().unwrap().remove_object(object_id)
    }

    /// Gets a reference to an object by its ID
    ///
    /// This method retrieves a spatial object from the PebbleVault system by its UUID.
    ///
    /// # Arguments
    ///
    /// * `object_id` - UUID of the object to retrieve
    ///
    /// # Returns
    ///
    /// A Result containing an Option with the SpatialObject if found, or an error string
    ///
    /// # Examples
    ///
    /// ```
    /// # use pebble_vault::{PebbleVault, PebbleVaultCustomData};
    /// # use uuid::Uuid;
    /// # let pebble_vault = PebbleVault::new().unwrap();
    /// # let region_id = pebble_vault.create_or_load_region([0.0, 0.0, 0.0], 1000.0).unwrap();
    /// # let object_id = Uuid::new_v4();
    /// # let custom_data = PebbleVaultCustomData { name: "Example Object".to_string(), value: 42 };
    /// # pebble_vault.add_object(region_id, object_id, "item", 10.0, 20.0, 30.0, custom_data).unwrap();
    /// if let Ok(Some(object)) = pebble_vault.get_object(object_id) {
    ///     println!("Found object: {:?}", object);
    /// } else {
    ///     println!("Object not found");
    /// }
    /// ```
    fn get_object(&self, object_id: Uuid) -> Result<Option<SpatialObject<PebbleVaultCustomData>>, String> {
        self.vault_manager.lock().unwrap().get_object(object_id)
    }

    /// Updates an existing object in the VaultManager's in-memory storage
    ///
    /// This method updates the data of an existing spatial object in the PebbleVault system.
    ///
    /// # Arguments
    ///
    /// * `object` - A reference to the updated SpatialObject
    ///
    /// # Returns
    ///
    /// A Result indicating success or an error string
    ///
    /// # Examples
    ///
    /// ```
    /// # use pebble_vault::{PebbleVault, PebbleVaultCustomData};
    /// # use uuid::Uuid;
    /// # let pebble_vault = PebbleVault::new().unwrap();
    /// # let region_id = pebble_vault.create_or_load_region([0.0, 0.0, 0.0], 1000.0).unwrap();
    /// # let object_id = Uuid::new_v4();
    /// # let custom_data = PebbleVaultCustomData { name: "Example Object".to_string(), value: 42 };
    /// # pebble_vault.add_object(region_id, object_id, "item", 10.0, 20.0, 30.0, custom_data).unwrap();
    /// if let Ok(Some(mut object)) = pebble_vault.get_object(object_id) {
    ///     object.point = [15.0, 25.0, 35.0];
    ///     pebble_vault.update_object(&object).expect("Failed to update object");
    ///     println!("Updated object position");
    /// }
    /// ```
    fn update_object(&self, object: &SpatialObject<PebbleVaultCustomData>) -> Result<(), String> {
        self.vault_manager.lock().unwrap().update_object(object)
    }

    /// Transfers a player (object) from one region to another
    ///
    /// This method moves a spatial object (typically a player) from one region to another
    /// in the PebbleVault system.
    ///
    /// # Arguments
    ///
    /// * `player_uuid` - UUID of the player to transfer
    /// * `from_region_id` - UUID of the source region
    /// * `to_region_id` - UUID of the destination region
    ///
    /// # Returns
    ///
    /// A Result indicating success or an error string
    ///
    /// # Examples
    ///
    /// ```
    /// # use pebble_vault::{PebbleVault, PebbleVaultCustomData};
    /// # use uuid::Uuid;
    /// # let pebble_vault = PebbleVault::new().unwrap();
    /// # let region1_id = pebble_vault.create_or_load_region([0.0, 0.0, 0.0], 1000.0).unwrap();
    /// # let region2_id = pebble_vault.create_or_load_region([2000.0, 0.0, 0.0], 1000.0).unwrap();
    /// # let player_id = Uuid::new_v4();
    /// # let custom_data = PebbleVaultCustomData { name: "Player".to_string(), value: 100 };
    /// # pebble_vault.add_object(region1_id, player_id, "player", 10.0, 20.0, 30.0, custom_data).unwrap();
    /// pebble_vault.transfer_player(player_id, region1_id, region2_id)
    ///     .expect("Failed to transfer player");
    /// println!("Transferred player to new region");
    /// ```
    fn transfer_player(&self, player_uuid: Uuid, from_region_id: Uuid, to_region_id: Uuid) -> Result<(), String> {
        self.vault_manager.lock().unwrap().transfer_player(player_uuid, from_region_id, to_region_id)
    }

    /// Persists all in-memory databases to disk
    ///
    /// This method saves all spatial data from memory to the persistent storage.
    ///
    /// # Returns
    ///
    /// A Result indicating success or an error string
    ///
    /// # Examples
    ///
    /// ```
    /// # use pebble_vault::PebbleVault;
    /// # let pebble_vault = PebbleVault::new().unwrap();
    /// pebble_vault.persist_to_disk().expect("Failed to persist data");
    /// println!("Data persisted to disk");
    /// ```
    fn persist_to_disk(&self) -> Result<(), String> {
        self.vault_manager.lock().unwrap().persist_to_disk()
    }

    /// Gets a reference to a region by its ID
    ///
    /// This method retrieves a reference to a spatial region in the PebbleVault system.
    ///
    /// # Arguments
    ///
    /// * `region_id` - UUID of the region to retrieve
    ///
    /// # Returns
    ///
    /// An Option containing a reference to the region if found, or None if not found
    ///
    /// # Examples
    ///
    /// ```
    /// # use pebble_vault::PebbleVault;
    /// # use uuid::Uuid;
    /// # let pebble_vault = PebbleVault::new().unwrap();
    /// # let region_id = pebble_vault.create_or_load_region([0.0, 0.0, 0.0], 1000.0).unwrap();
    /// if let Some(region) = pebble_vault.get_region(region_id) {
    ///     println!("Found region: {:?}", region);
    /// } else {
    ///     println!("Region not found");
    /// }
    /// ```
    fn get_region(&self, region_id: Uuid) -> Option<Arc<Mutex<VaultRegion<PebbleVaultCustomData>>>> {
        self.vault_manager.lock().unwrap().get_region(region_id)
    }
}

/// Implementation of the BaseAPI trait for PebbleVault
///
/// This trait implementation allows PebbleVault to handle game events and ticks.
#[async_trait]
impl BaseAPI for PebbleVaultPlugin {
    /// Handles game events
    ///
    /// This method processes various game events and updates the PebbleVault system accordingly.
    ///
    /// # Arguments
    ///
    /// * `event` - A reference to the GameEvent to handle
    async fn on_game_event(&self, event: &GameEvent) {
        match event {
            GameEvent::PlayerJoined(player) => {
                println!("PebbleVault: Player {} joined. Adding to database.", player.id);
                let custom_data = Arc::new(PebbleVaultCustomData {
                    name: format!("Player_{}", player.id),
                    value: 0,
                });
                if let Err(e) = self.vault_manager.lock().unwrap().add_object(
                    Uuid::nil(), // Assuming a default region, you might want to determine the correct region
                    player.id,
                    "player",
                    player.clone().transform.unwrap().location.unwrap().x,
                    player.clone().transform.unwrap().location.unwrap().y,
                    player.clone().transform.unwrap().location.unwrap().z,
                    custom_data,
                ) {
                    println!("Error adding player to PebbleVault: {}", e);
                }
            }
            GameEvent::PlayerMoved { player, new_position } => {
                println!("PebbleVault: Player {} moved to {:?}", player.id, new_position);
                if let Ok(Some(mut object)) = self.vault_manager.lock().unwrap().get_object(player.id) {
                    object.point = [new_position.0, new_position.1, new_position.2];
                    if let Err(e) = self.vault_manager.lock().unwrap().update_object(&object) {
                        println!("Error updating player position in PebbleVault: {}", e);
                    }
                }
            }
            _ => {}
        }
    }

    /// Handles game ticks
    ///
    /// This method is called periodically by the game engine and can be used for
    /// regular maintenance tasks or updates.
    ///
    /// # Arguments
    ///
    /// * `delta_time` - The time elapsed since the last tick
    async fn on_game_tick(&self, delta_time: f64) {
        println!("PebbleVault: Game tick, delta time: {:.2}", delta_time);
        // Perform any periodic operations, such as persisting data to disk
        if let Err(e) = self.vault_manager.lock().unwrap().persist_to_disk() {
            println!("Error persisting PebbleVault data: {}", e);
        }
    }

    /// Returns this object as a trait object
    fn as_any(&self) -> &dyn std::any::Any {
        self
    }
}

/// Implementation of the RpcPlugin trait for PebbleVault
///
/// This trait implementation allows PebbleVault to be called via RPC (Remote Procedure Call).
#[async_trait]
impl RpcPlugin for PebbleVaultPlugin {
    /// Returns the unique identifier of the plugin.
    ///
    /// # Returns
    /// The UUID of the RecipeSmith plugin instance.
    ///
    /// # Example
    /// ```
    /// let recipe_smith = RecipeSmith::new();
    /// let plugin_id = recipe_smith.get_id();
    /// ```
    fn get_id(&self) -> Uuid {
        self.id
    }

    /// Returns the name of the plugin.
    ///
    /// # Returns
    /// The name of the RecipeSmith plugin.
    ///
    /// # Example
    /// ```
    /// let recipe_smith = RecipeSmith::new();
    /// let plugin_name = recipe_smith.get_name();
    /// assert_eq!(plugin_name, "RecipeSmith");
    /// ```
    fn get_name(&self) -> String {
        self.name.clone()
    }

    /// Registers an RPC function with the plugin.
    ///
    /// # Arguments
    /// * `name`: The name of the RPC function.
    /// * `func`: The RPC function to register.
    ///
    /// # Example
    /// ```
    /// let mut recipe_smith = RecipeSmith::new();
    /// recipe_smith.register_rpc("craft_item", Arc::new(RecipeSmith::craft_item_rpc));
    /// ```
    fn register_rpc(&mut self, name: &str, func: Arc<dyn Fn(&(dyn Any + Send + Sync)) -> Box<dyn Any + Send + Sync> + Send + Sync>) {
        self.rpc_functions.insert(name.to_string(), DebugIgnoredFn(func));
    }

    /// Registers an RPC function with the plugin.
    ///
    /// # Arguments
    /// * `name`: The name of the RPC function.
    /// * `func`: The RPC function to register.
    ///
    /// # Example
    /// ```
    /// let mut recipe_smith = RecipeSmith::new();
    /// recipe_smith.register_rpc("craft_item", Arc::new(RecipeSmith::craft_item_rpc));
    /// ```
    async fn call_rpc(&self, rpc_name: &str, params: &(dyn Any + Send + Sync)) -> Option<Box<dyn Any + Send + Sync>> {
        self.rpc_functions.get(rpc_name).map(|debug_ignored_fn| (debug_ignored_fn.0)(params))
    }
}

/// Implementation of the Plugin trait for PebbleVault
///
/// This trait implementation allows PebbleVault to be loaded and managed as a plugin
/// in the game engine.
impl Plugin for PebbleVaultPlugin {
    /// Called when the plugin is loaded
    fn on_load(&self) {
        println!("PebbleVault plugin loaded");
    }

    /// Called when the plugin is unloaded
    fn on_unload(&self) {
        println!("PebbleVault plugin unloaded");
    }

    /// Called to execute the plugin
    fn execute(&self) {
        println!("PebbleVault plugin executed");
    }

    /// Called to initialize the plugin
    fn initialize(&self, context: &mut PluginContext) {
        println!("PebbleVault plugin initializing");
    }

    /// Called when the plugin is shutting down
    fn shutdown(&self, context: &mut PluginContext) {
        println!("PebbleVault plugin shutting down");
    }

    /// Called when the plugin is enabled
    fn on_enable(&self, context: &mut PluginContext) {
        println!("PebbleVault plugin enabled");
    }

    /// Called when the plugin is disabled
    fn on_disable(&self, context: &mut PluginContext) {
        println!("PebbleVault plugin disabled");
    }
}

/// Implementation of the PluginInformation trait for PebbleVault
///
/// This trait implementation provides information about the PebbleVault plugin.
impl PluginInformation for PebbleVaultPlugin {
    /// Returns the name of the plugin
    fn name(&self) -> String {
        "PebbleVault".to_string()
    }

    /// Returns an instance of the plugin that implements SayHello
    fn get_instance(&self) -> Box<dyn SayHello> {
        Box::new(self.clone())
    }
}

/// Implementation of the SayHello trait for PebbleVault
///
/// This trait implementation allows PebbleVault to provide a greeting message.
impl SayHello for PebbleVaultPlugin {
    /// Returns a greeting message from PebbleVault
    fn say_hello(&self) -> String {
        "Greetings from PebbleVault, your spatial database and object management system!".to_string()
    }
}

/// Creates and returns a new instance of the PebbleVault plugin
///
/// This function is used by the plugin system to create a new instance of PebbleVault.
///
/// # Returns
///
/// A Result containing a new PebbleVault instance or an error string
pub fn get_plugin() -> Result<PebbleVaultPlugin, String> {
    PebbleVaultPlugin::new()
}

/// Returns the metadata for the PebbleVault plugin
///
/// This function provides metadata about the PebbleVault plugin to the plugin system.
///
/// # Returns
///
/// A PluginMetadata struct containing information about the plugin
pub fn get_plugin_metadata() -> PluginMetadata {
    PluginMetadata {
        name: "PebbleVault".to_string(),
        version: "1.0.0".to_string(),
        description: "A spatial database and object management system for game worlds".to_string(),
        api_version: PLUGIN_API_VERSION,
    }
}

/// A wrapper struct for RPC functions that implements Debug and Clone
///
/// This struct is used to wrap RPC functions in the PebbleVaultPlugin,
/// allowing them to be stored in a HashMap while implementing Debug and Clone.
#[derive(Clone)]
struct DebugIgnoredFn(Arc<dyn Fn(&(dyn Any + Send + Sync)) -> Box<dyn Any + Send + Sync> + Send + Sync>);

impl std::fmt::Debug for DebugIgnoredFn {
    fn fmt(&self, f: &mut std::fmt::Formatter<'_>) -> std::fmt::Result {
        write!(f, "RpcFunction")
    }
}
<|MERGE_RESOLUTION|>--- conflicted
+++ resolved
@@ -1,819 +1,794 @@
-//! # PebbleVault Plugin
-//!
-//! PebbleVault is a spatial database and object management system for game worlds.
-//! It provides efficient storage, retrieval, and querying of spatial data, making it
-//! ideal for managing large-scale game environments.
-//!
-//! ## Features
-//!
-//! - Efficient spatial indexing using R-trees
-//! - Support for custom object data
-//! - Persistent storage with SQLite backend
-//! - Region-based partitioning for improved performance
-//! - RPC interface for integration with other systems
-//!
-//! ## Usage
-//!
-//! To use PebbleVault in your game or application, create an instance of the `PebbleVaultPlugin`
-//! struct and use its methods to manage spatial data. The plugin can be integrated into
-//! the game engine using the provided trait implementations for `Plugin`, `BaseAPI`,
-//! `RpcPlugin`, and `PluginInformation`.
-
-use plugin_test_api::{BaseAPI, GameEvent, Plugin, PluginContext, PluginInformation, PluginMetadata, RpcPlugin, RpcFunction, SayHello, PLUGIN_API_VERSION};
-use std::{any::Any, sync::{Arc, Mutex}};
-use async_trait::async_trait;
-use uuid::Uuid;
-use serde::{Serialize, Deserialize};
-use PebbleVault::{VaultManager, SpatialObject, VaultRegion};
-use horizon_data_types::Player;
-use std::collections::HashMap;
-use crate::recipe_smith::create_plugin_metadata;
-
-/// Custom data structure for PebbleVault objects
-///
-/// This struct represents the custom data associated with each spatial object
-/// in the PebbleVault system. It can be extended or modified to suit specific
-/// game or application needs.
-#[derive(Debug, Clone, Serialize, Deserialize, PartialEq)]
-pub struct PebbleVaultCustomData {
-    /// Name of the object
-    pub name: String,
-    /// Custom value associated with the object
-    pub value: i32,
-}
-
-/// Main struct for the PebbleVault plugin
-///
-/// This struct encapsulates the core functionality of the PebbleVault system,
-/// providing methods for managing spatial data and interfacing with the game engine.
-///
-/// # Fields
-///
-/// * `vault_manager`: An `Arc<Mutex<VaultManager<PebbleVaultCustomData>>>` that manages the spatial data.
-/// * `rpc_functions`: A `HashMap` of RPC functions that can be called remotely.
-/// * `id`: A `Uuid` that uniquely identifies this plugin instance.
-/// * `name`: A `String` representing the name of the plugin.
-///
-/// # Examples
-///
-/// ```
-/// use pebble_vault::PebbleVaultPlugin;
-///
-/// let pebble_vault = PebbleVaultPlugin::new().expect("Failed to create PebbleVaultPlugin");
-/// ```
-#[derive(Debug, Clone)]
-pub struct PebbleVaultPlugin {
-<<<<<<< HEAD
-    vault_manager: Arc<VaultManager<T>>,
-    rpc_functions: HashMap::new(),
-=======
-    vault_manager: Arc<Mutex<VaultManager<PebbleVaultCustomData>>>,
-    rpc_functions: HashMap<String, DebugIgnoredFn>,
->>>>>>> 3a9e126c
-    id: Uuid,
-    name: String,
-}
-
-impl PebbleVaultPlugin {
-    /// Creates a new instance of PebbleVaultPlugin
-    ///
-    /// This method initializes a new PebbleVaultPlugin instance with a VaultManager
-    /// and registers all the RPC functions.
-    ///
-    /// # Returns
-    ///
-    /// A `Result` containing the new PebbleVaultPlugin instance or an error string
-    ///
-    /// # Examples
-    ///
-    /// ```
-    /// use pebble_vault::PebbleVaultPlugin;
-    ///
-    /// let pebble_vault = PebbleVaultPlugin::new().expect("Failed to create PebbleVaultPlugin");
-    /// ```
-    pub fn new() -> Result<Self, String> {
-        let vault_manager = Arc::new(Mutex::new(VaultManager::new("/data/default/")?));
-        let mut plugin = Self {
-            id: Uuid::new_v4(),
-            vault_manager: vault_manager.clone(),
-            name: "PebbleVault".to_string(),
-            rpc_functions: HashMap::new(),
-        };
-        
-        // Register RPC functions
-        {
-            let vm = vault_manager.clone();
-            /// Creates or loads a region in the PebbleVault system
-            ///
-            /// # Parameters
-            /// * `center`: An array of 3 f64 values representing the center coordinates [x, y, z]
-            /// * `radius`: The radius of the region (f64)
-            ///
-            /// # Returns
-            /// * `Box<Uuid>`: The UUID of the created or loaded region
-            /// * `Box<String>`: An error message if the operation failed
-            plugin.register_rpc("create_or_load_region", Arc::new(move |params: &(dyn Any + Send + Sync)| {
-                if let Some((center, radius)) = params.downcast_ref::<([f64; 3], f64)>() {
-                    match vm.lock().unwrap().create_or_load_region(*center, *radius) {
-                        Ok(region_id) => Box::new(region_id) as Box<dyn Any + Send + Sync>,
-                        Err(e) => Box::new(format!("Failed to create or load region: {}", e)) as Box<dyn Any + Send + Sync>,
-                    }
-                } else {
-                    Box::new("Invalid parameters for create_or_load_region".to_string()) as Box<dyn Any + Send + Sync>
-                }
-            }));
-        }
-
-        {
-            let vm = vault_manager.clone();
-            /// Queries a region for objects within a specified bounding box
-            ///
-            /// # Parameters
-            /// * `region_id`: The UUID of the region to query
-            /// * `min_x`, `min_y`, `min_z`: Minimum coordinates of the bounding box
-            /// * `max_x`, `max_y`, `max_z`: Maximum coordinates of the bounding box
-            ///
-            /// # Returns
-            /// * `Box<Vec<SpatialObject<PebbleVaultCustomData>>>`: A vector of spatial objects within the bounding box
-            /// * `Box<String>`: An error message if the operation failed
-            plugin.register_rpc("query_region", Arc::new(move |params: &(dyn Any + Send + Sync)| {
-                if let Some((region_id, min_x, min_y, min_z, max_x, max_y, max_z)) = 
-                    params.downcast_ref::<(Uuid, f64, f64, f64, f64, f64, f64)>() {
-                    match vm.lock().unwrap().query_region(*region_id, *min_x, *min_y, *min_z, *max_x, *max_y, *max_z) {
-                        Ok(objects) => Box::new(objects) as Box<dyn Any + Send + Sync>,
-                        Err(e) => Box::new(format!("Failed to query region: {}", e)) as Box<dyn Any + Send + Sync>,
-                    }
-                } else {
-                    Box::new("Invalid parameters for query_region".to_string()) as Box<dyn Any + Send + Sync>
-                }
-            }));
-        }
-        
-        {
-            let vm = vault_manager.clone();
-            /// Adds a new object to a specified region
-            ///
-            /// # Parameters
-            /// * `region_id`: The UUID of the region to add the object to
-            /// * `uuid`: The UUID of the new object
-            /// * `object_type`: The type of the object (as a string)
-            /// * `x`, `y`, `z`: The coordinates of the object
-            /// * `custom_data`: The custom data associated with the object (PebbleVaultCustomData)
-            ///
-            /// # Returns
-            /// * `Box<()>`: An empty box if the operation was successful
-            /// * `Box<String>`: An error message if the operation failed
-            plugin.register_rpc("add_object", Arc::new(move |params: &(dyn Any + Send + Sync)| {
-                if let Some((region_id, uuid, object_type, x, y, z, custom_data)) = 
-                params.downcast_ref::<(Uuid, Uuid, &str, f64, f64, f64, PebbleVaultCustomData)>() {
-                    match vm.lock().unwrap().add_object(*region_id, *uuid, object_type, *x, *y, *z, Arc::new(custom_data.clone())) {
-                        Ok(()) => Box::new(()) as Box<dyn Any + Send + Sync>,
-                        Err(e) => Box::new(format!("Failed to add object: {}", e)) as Box<dyn Any + Send + Sync>,
-                    }
-                } else {
-                    Box::new("Invalid parameters for add_object".to_string()) as Box<dyn Any + Send + Sync>
-                }
-            }));
-        }
-        
-        {
-            let vm = vault_manager.clone();
-            /// Removes an object from the PebbleVault system
-            ///
-            /// # Parameters
-            /// * `object_id`: The UUID of the object to remove
-            ///
-            /// # Returns
-            /// * `Box<()>`: An empty box if the operation was successful
-            /// * `Box<String>`: An error message if the operation failed
-            plugin.register_rpc("remove_object", Arc::new(move |params: &(dyn Any + Send + Sync)| {
-                if let Some(object_id) = params.downcast_ref::<Uuid>() {
-                    match vm.lock().unwrap().remove_object(*object_id) {
-                        Ok(()) => Box::new(()) as Box<dyn Any + Send + Sync>,
-                        Err(e) => Box::new(format!("Failed to remove object: {}", e)) as Box<dyn Any + Send + Sync>,
-                    }
-                } else {
-                    Box::new("Invalid parameters for remove_object".to_string()) as Box<dyn Any + Send + Sync>
-                }
-            }));
-        }
-
-        {
-            let vm = vault_manager.clone();
-            /// Retrieves an object from the PebbleVault system
-            ///
-            /// # Parameters
-            /// * `object_id`: The UUID of the object to retrieve
-            ///
-            /// # Returns
-            /// * `Box<Option<SpatialObject<PebbleVaultCustomData>>>`: The retrieved object, or None if not found
-            /// * `Box<String>`: An error message if the operation failed
-            plugin.register_rpc("get_object", Arc::new(move |params: &(dyn Any + Send + Sync)| {
-                if let Some(object_id) = params.downcast_ref::<Uuid>() {
-                    match vm.lock().unwrap().get_object(*object_id) {
-                        Ok(object) => Box::new(object) as Box<dyn Any + Send + Sync>,
-                        Err(e) => Box::new(format!("Failed to get object: {}", e)) as Box<dyn Any + Send + Sync>,
-                    }
-                } else {
-                    Box::new("Invalid parameters for get_object".to_string()) as Box<dyn Any + Send + Sync>
-                }
-            }));
-        }
-        
-        {
-            let vm = vault_manager.clone();
-            /// Updates an existing object in the PebbleVault system
-            ///
-            /// # Parameters
-            /// * `object`: The updated SpatialObject<PebbleVaultCustomData>
-            ///
-            /// # Returns
-            /// * `Box<()>`: An empty box if the operation was successful
-            /// * `Box<String>`: An error message if the operation failed
-            plugin.register_rpc("update_object", Arc::new(move |params: &(dyn Any + Send + Sync)| {
-                if let Some(object) = params.downcast_ref::<SpatialObject<PebbleVaultCustomData>>() {
-                    match vm.lock().unwrap().update_object(object) {
-                        Ok(()) => Box::new(()) as Box<dyn Any + Send + Sync>,
-                        Err(e) => Box::new(format!("Failed to update object: {}", e)) as Box<dyn Any + Send + Sync>,
-                    }
-                } else {
-                    Box::new("Invalid parameters for update_object".to_string()) as Box<dyn Any + Send + Sync>
-                }
-            }));
-        }
-        
-        {
-            let vm = vault_manager.clone();
-            /// Transfers a player (object) from one region to another
-            ///
-            /// # Parameters
-            /// * `player_uuid`: The UUID of the player to transfer
-            /// * `from_region_id`: The UUID of the source region
-            /// * `to_region_id`: The UUID of the destination region
-            ///
-            /// # Returns
-            /// * `Box<()>`: An empty box if the operation was successful
-            /// * `Box<String>`: An error message if the operation failed
-            plugin.register_rpc("transfer_player", Arc::new(move |params: &(dyn Any + Send + Sync)| {
-                if let Some((player_uuid, from_region_id, to_region_id)) = params.downcast_ref::<(Uuid, Uuid, Uuid)>() {
-                    match vm.lock().unwrap().transfer_player(*player_uuid, *from_region_id, *to_region_id) {
-                        Ok(()) => Box::new(()) as Box<dyn Any + Send + Sync>,
-                        Err(e) => Box::new(format!("Failed to transfer player: {}", e)) as Box<dyn Any + Send + Sync>,
-                    }
-                } else {
-                    Box::new("Invalid parameters for transfer_player".to_string()) as Box<dyn Any + Send + Sync>
-                }
-            }));
-        }
-        
-<<<<<<< HEAD
-        plugin.register_rpc("persist_to_disk", Arc::new(|_params: &(dyn Any + Send + Sync)| {
-            match self.persist_to_disk() {
-                Ok(()) => Ok(Box::new(())),
-                Err(e) => Err(format!("Failed to persist to disk: {}", e)),
-            }
-        }));
-
-        let vault_manager = VaultManager::new("pebble_vault.db")?;
-        Ok(PebbleVaultPlugin {
-            id: Uuid::new_v4(),
-            name: "PebbleVault".to_string(),
-            vault_manager: Arc::new(Mutex::new(vault_manager)),
-            rpc_functions: HashMap::new(),
-        });
-=======
-        {
-            let vm = vault_manager.clone();
-            /// Persists all in-memory data to disk
-            ///
-            /// # Parameters
-            /// * None
-            ///
-            /// # Returns
-            /// * `Box<()>`: An empty box if the operation was successful
-            /// * `Box<String>`: An error message if the operation failed
-            plugin.register_rpc("persist_to_disk", Arc::new(move |_params: &(dyn Any + Send + Sync)| {
-                match vm.lock().unwrap().persist_to_disk() {
-                    Ok(()) => Box::new(()) as Box<dyn Any + Send + Sync>,
-                    Err(e) => Box::new(format!("Failed to persist to disk: {}", e)) as Box<dyn Any + Send + Sync>,
-                }
-            }));
-        }
->>>>>>> 3a9e126c
-
-        Ok(plugin)
-    }
-    
-    /// Creates a new region or loads an existing one
-    ///
-    /// This method creates a new spatial region in the PebbleVault system or
-    /// loads an existing one if it already exists.
-    ///
-    /// # Arguments
-    ///
-    /// * `center` - Center coordinates of the region [x, y, z]
-    /// * `radius` - Radius of the region
-    ///
-    /// # Returns
-    ///
-    /// A Result containing the UUID of the created or loaded region, or an error string
-    ///
-    /// # Examples
-    ///
-    /// ```
-    /// # use pebble_vault::PebbleVault;
-    /// # let pebble_vault = PebbleVault::new().unwrap();
-    /// let center = [0.0, 0.0, 0.0];
-    /// let radius = 1000.0;
-    /// let region_id = pebble_vault.create_or_load_region(center, radius).expect("Failed to create region");
-    /// println!("Created region with ID: {}", region_id);
-    /// ```
-    fn create_or_load_region(&self, center: [f64; 3], radius: f64) -> Result<Uuid, String> {
-        self.vault_manager.lock().unwrap().create_or_load_region(center, radius)
-    }
-
-    /// Queries a region for objects within a bounding box
-    ///
-    /// This method searches for objects within the specified bounding box in a given region.
-    ///
-    /// # Arguments
-    ///
-    /// * `region_id` - UUID of the region to query
-    /// * `min_x` - Minimum x-coordinate of the bounding box
-    /// * `min_y` - Minimum y-coordinate of the bounding box
-    /// * `min_z` - Minimum z-coordinate of the bounding box
-    /// * `max_x` - Maximum x-coordinate of the bounding box
-    /// * `max_y` - Maximum y-coordinate of the bounding box
-    /// * `max_z` - Maximum z-coordinate of the bounding box
-    ///
-    /// # Returns
-    ///
-    /// A Result containing a vector of SpatialObjects or an error string
-    ///
-    /// # Examples
-    ///
-    /// ```
-    /// # use pebble_vault::PebbleVault;
-    /// # use uuid::Uuid;
-    /// # let pebble_vault = PebbleVault::new().unwrap();
-    /// # let region_id = pebble_vault.create_or_load_region([0.0, 0.0, 0.0], 1000.0).unwrap();
-    /// let objects = pebble_vault.query_region(region_id, -100.0, -100.0, -100.0, 100.0, 100.0, 100.0)
-    ///     .expect("Failed to query region");
-    /// println!("Found {} objects in the region", objects.len());
-    /// ```
-    fn query_region(&self, region_id: Uuid, min_x: f64, min_y: f64, min_z: f64, max_x: f64, max_y: f64, max_z: f64) -> Result<Vec<SpatialObject<PebbleVaultCustomData>>, String> {
-        self.vault_manager.lock().unwrap().query_region(region_id, min_x, min_y, min_z, max_x, max_y, max_z)
-    }
-
-    /// Adds a new object to a region
-    ///
-    /// This method adds a new spatial object to the specified region in the PebbleVault system.
-    ///
-    /// # Arguments
-    ///
-    /// * `region_id` - UUID of the region to add the object to
-    /// * `uuid` - UUID of the new object
-    /// * `object_type` - Type of the object (e.g., "player", "item")
-    /// * `x` - X-coordinate of the object
-    /// * `y` - Y-coordinate of the object
-    /// * `z` - Z-coordinate of the object
-    /// * `custom_data` - Custom data associated with the object
-    ///
-    /// # Returns
-    ///
-    /// A Result indicating success or an error string
-    ///
-    /// # Examples
-    ///
-    /// ```
-    /// # use pebble_vault::{PebbleVault, PebbleVaultCustomData};
-    /// # use uuid::Uuid;
-    /// # let pebble_vault = PebbleVault::new().unwrap();
-    /// # let region_id = pebble_vault.create_or_load_region([0.0, 0.0, 0.0], 1000.0).unwrap();
-    /// let object_id = Uuid::new_v4();
-    /// let custom_data = PebbleVaultCustomData {
-    ///     name: "Example Object".to_string(),
-    ///     value: 42,
-    /// };
-    /// pebble_vault.add_object(region_id, object_id, "item", 10.0, 20.0, 30.0, custom_data)
-    ///     .expect("Failed to add object");
-    /// println!("Added object with ID: {}", object_id);
-    /// ```
-    fn add_object(&self, region_id: Uuid, uuid: Uuid, object_type: &str, x: f64, y: f64, z: f64, custom_data: PebbleVaultCustomData) -> Result<(), String> {
-        self.vault_manager.lock().unwrap().add_object(region_id, uuid, object_type, x, y, z, Arc::new(custom_data))
-    }
-
-    /// Removes an object from its region and the persistent database
-    ///
-    /// This method removes a spatial object from the PebbleVault system.
-    ///
-    /// # Arguments
-    ///
-    /// * `object_id` - UUID of the object to remove
-    ///
-    /// # Returns
-    ///
-    /// A Result indicating success or an error string
-    ///
-    /// # Examples
-    ///
-    /// ```
-    /// # use pebble_vault::{PebbleVault, PebbleVaultCustomData};
-    /// # use uuid::Uuid;
-    /// # let pebble_vault = PebbleVault::new().unwrap();
-    /// # let region_id = pebble_vault.create_or_load_region([0.0, 0.0, 0.0], 1000.0).unwrap();
-    /// # let object_id = Uuid::new_v4();
-    /// # let custom_data = PebbleVaultCustomData { name: "Example Object".to_string(), value: 42 };
-    /// # pebble_vault.add_object(region_id, object_id, "item", 10.0, 20.0, 30.0, custom_data).unwrap();
-    /// pebble_vault.remove_object(object_id).expect("Failed to remove object");
-    /// println!("Removed object with ID: {}", object_id);
-    /// ```
-    fn remove_object(&self, object_id: Uuid) -> Result<(), String> {
-        self.vault_manager.lock().unwrap().remove_object(object_id)
-    }
-
-    /// Gets a reference to an object by its ID
-    ///
-    /// This method retrieves a spatial object from the PebbleVault system by its UUID.
-    ///
-    /// # Arguments
-    ///
-    /// * `object_id` - UUID of the object to retrieve
-    ///
-    /// # Returns
-    ///
-    /// A Result containing an Option with the SpatialObject if found, or an error string
-    ///
-    /// # Examples
-    ///
-    /// ```
-    /// # use pebble_vault::{PebbleVault, PebbleVaultCustomData};
-    /// # use uuid::Uuid;
-    /// # let pebble_vault = PebbleVault::new().unwrap();
-    /// # let region_id = pebble_vault.create_or_load_region([0.0, 0.0, 0.0], 1000.0).unwrap();
-    /// # let object_id = Uuid::new_v4();
-    /// # let custom_data = PebbleVaultCustomData { name: "Example Object".to_string(), value: 42 };
-    /// # pebble_vault.add_object(region_id, object_id, "item", 10.0, 20.0, 30.0, custom_data).unwrap();
-    /// if let Ok(Some(object)) = pebble_vault.get_object(object_id) {
-    ///     println!("Found object: {:?}", object);
-    /// } else {
-    ///     println!("Object not found");
-    /// }
-    /// ```
-    fn get_object(&self, object_id: Uuid) -> Result<Option<SpatialObject<PebbleVaultCustomData>>, String> {
-        self.vault_manager.lock().unwrap().get_object(object_id)
-    }
-
-    /// Updates an existing object in the VaultManager's in-memory storage
-    ///
-    /// This method updates the data of an existing spatial object in the PebbleVault system.
-    ///
-    /// # Arguments
-    ///
-    /// * `object` - A reference to the updated SpatialObject
-    ///
-    /// # Returns
-    ///
-    /// A Result indicating success or an error string
-    ///
-    /// # Examples
-    ///
-    /// ```
-    /// # use pebble_vault::{PebbleVault, PebbleVaultCustomData};
-    /// # use uuid::Uuid;
-    /// # let pebble_vault = PebbleVault::new().unwrap();
-    /// # let region_id = pebble_vault.create_or_load_region([0.0, 0.0, 0.0], 1000.0).unwrap();
-    /// # let object_id = Uuid::new_v4();
-    /// # let custom_data = PebbleVaultCustomData { name: "Example Object".to_string(), value: 42 };
-    /// # pebble_vault.add_object(region_id, object_id, "item", 10.0, 20.0, 30.0, custom_data).unwrap();
-    /// if let Ok(Some(mut object)) = pebble_vault.get_object(object_id) {
-    ///     object.point = [15.0, 25.0, 35.0];
-    ///     pebble_vault.update_object(&object).expect("Failed to update object");
-    ///     println!("Updated object position");
-    /// }
-    /// ```
-    fn update_object(&self, object: &SpatialObject<PebbleVaultCustomData>) -> Result<(), String> {
-        self.vault_manager.lock().unwrap().update_object(object)
-    }
-
-    /// Transfers a player (object) from one region to another
-    ///
-    /// This method moves a spatial object (typically a player) from one region to another
-    /// in the PebbleVault system.
-    ///
-    /// # Arguments
-    ///
-    /// * `player_uuid` - UUID of the player to transfer
-    /// * `from_region_id` - UUID of the source region
-    /// * `to_region_id` - UUID of the destination region
-    ///
-    /// # Returns
-    ///
-    /// A Result indicating success or an error string
-    ///
-    /// # Examples
-    ///
-    /// ```
-    /// # use pebble_vault::{PebbleVault, PebbleVaultCustomData};
-    /// # use uuid::Uuid;
-    /// # let pebble_vault = PebbleVault::new().unwrap();
-    /// # let region1_id = pebble_vault.create_or_load_region([0.0, 0.0, 0.0], 1000.0).unwrap();
-    /// # let region2_id = pebble_vault.create_or_load_region([2000.0, 0.0, 0.0], 1000.0).unwrap();
-    /// # let player_id = Uuid::new_v4();
-    /// # let custom_data = PebbleVaultCustomData { name: "Player".to_string(), value: 100 };
-    /// # pebble_vault.add_object(region1_id, player_id, "player", 10.0, 20.0, 30.0, custom_data).unwrap();
-    /// pebble_vault.transfer_player(player_id, region1_id, region2_id)
-    ///     .expect("Failed to transfer player");
-    /// println!("Transferred player to new region");
-    /// ```
-    fn transfer_player(&self, player_uuid: Uuid, from_region_id: Uuid, to_region_id: Uuid) -> Result<(), String> {
-        self.vault_manager.lock().unwrap().transfer_player(player_uuid, from_region_id, to_region_id)
-    }
-
-    /// Persists all in-memory databases to disk
-    ///
-    /// This method saves all spatial data from memory to the persistent storage.
-    ///
-    /// # Returns
-    ///
-    /// A Result indicating success or an error string
-    ///
-    /// # Examples
-    ///
-    /// ```
-    /// # use pebble_vault::PebbleVault;
-    /// # let pebble_vault = PebbleVault::new().unwrap();
-    /// pebble_vault.persist_to_disk().expect("Failed to persist data");
-    /// println!("Data persisted to disk");
-    /// ```
-    fn persist_to_disk(&self) -> Result<(), String> {
-        self.vault_manager.lock().unwrap().persist_to_disk()
-    }
-
-    /// Gets a reference to a region by its ID
-    ///
-    /// This method retrieves a reference to a spatial region in the PebbleVault system.
-    ///
-    /// # Arguments
-    ///
-    /// * `region_id` - UUID of the region to retrieve
-    ///
-    /// # Returns
-    ///
-    /// An Option containing a reference to the region if found, or None if not found
-    ///
-    /// # Examples
-    ///
-    /// ```
-    /// # use pebble_vault::PebbleVault;
-    /// # use uuid::Uuid;
-    /// # let pebble_vault = PebbleVault::new().unwrap();
-    /// # let region_id = pebble_vault.create_or_load_region([0.0, 0.0, 0.0], 1000.0).unwrap();
-    /// if let Some(region) = pebble_vault.get_region(region_id) {
-    ///     println!("Found region: {:?}", region);
-    /// } else {
-    ///     println!("Region not found");
-    /// }
-    /// ```
-    fn get_region(&self, region_id: Uuid) -> Option<Arc<Mutex<VaultRegion<PebbleVaultCustomData>>>> {
-        self.vault_manager.lock().unwrap().get_region(region_id)
-    }
-}
-
-/// Implementation of the BaseAPI trait for PebbleVault
-///
-/// This trait implementation allows PebbleVault to handle game events and ticks.
-#[async_trait]
-impl BaseAPI for PebbleVaultPlugin {
-    /// Handles game events
-    ///
-    /// This method processes various game events and updates the PebbleVault system accordingly.
-    ///
-    /// # Arguments
-    ///
-    /// * `event` - A reference to the GameEvent to handle
-    async fn on_game_event(&self, event: &GameEvent) {
-        match event {
-            GameEvent::PlayerJoined(player) => {
-                println!("PebbleVault: Player {} joined. Adding to database.", player.id);
-                let custom_data = Arc::new(PebbleVaultCustomData {
-                    name: format!("Player_{}", player.id),
-                    value: 0,
-                });
-                if let Err(e) = self.vault_manager.lock().unwrap().add_object(
-                    Uuid::nil(), // Assuming a default region, you might want to determine the correct region
-                    player.id,
-                    "player",
-                    player.clone().transform.unwrap().location.unwrap().x,
-                    player.clone().transform.unwrap().location.unwrap().y,
-                    player.clone().transform.unwrap().location.unwrap().z,
-                    custom_data,
-                ) {
-                    println!("Error adding player to PebbleVault: {}", e);
-                }
-            }
-            GameEvent::PlayerMoved { player, new_position } => {
-                println!("PebbleVault: Player {} moved to {:?}", player.id, new_position);
-                if let Ok(Some(mut object)) = self.vault_manager.lock().unwrap().get_object(player.id) {
-                    object.point = [new_position.0, new_position.1, new_position.2];
-                    if let Err(e) = self.vault_manager.lock().unwrap().update_object(&object) {
-                        println!("Error updating player position in PebbleVault: {}", e);
-                    }
-                }
-            }
-            _ => {}
-        }
-    }
-
-    /// Handles game ticks
-    ///
-    /// This method is called periodically by the game engine and can be used for
-    /// regular maintenance tasks or updates.
-    ///
-    /// # Arguments
-    ///
-    /// * `delta_time` - The time elapsed since the last tick
-    async fn on_game_tick(&self, delta_time: f64) {
-        println!("PebbleVault: Game tick, delta time: {:.2}", delta_time);
-        // Perform any periodic operations, such as persisting data to disk
-        if let Err(e) = self.vault_manager.lock().unwrap().persist_to_disk() {
-            println!("Error persisting PebbleVault data: {}", e);
-        }
-    }
-
-    /// Returns this object as a trait object
-    fn as_any(&self) -> &dyn std::any::Any {
-        self
-    }
-}
-
-/// Implementation of the RpcPlugin trait for PebbleVault
-///
-/// This trait implementation allows PebbleVault to be called via RPC (Remote Procedure Call).
-#[async_trait]
-impl RpcPlugin for PebbleVaultPlugin {
-    /// Returns the unique identifier of the plugin.
-    ///
-    /// # Returns
-    /// The UUID of the RecipeSmith plugin instance.
-    ///
-    /// # Example
-    /// ```
-    /// let recipe_smith = RecipeSmith::new();
-    /// let plugin_id = recipe_smith.get_id();
-    /// ```
-    fn get_id(&self) -> Uuid {
-        self.id
-    }
-
-    /// Returns the name of the plugin.
-    ///
-    /// # Returns
-    /// The name of the RecipeSmith plugin.
-    ///
-    /// # Example
-    /// ```
-    /// let recipe_smith = RecipeSmith::new();
-    /// let plugin_name = recipe_smith.get_name();
-    /// assert_eq!(plugin_name, "RecipeSmith");
-    /// ```
-    fn get_name(&self) -> String {
-        self.name.clone()
-    }
-
-    /// Registers an RPC function with the plugin.
-    ///
-    /// # Arguments
-    /// * `name`: The name of the RPC function.
-    /// * `func`: The RPC function to register.
-    ///
-    /// # Example
-    /// ```
-    /// let mut recipe_smith = RecipeSmith::new();
-    /// recipe_smith.register_rpc("craft_item", Arc::new(RecipeSmith::craft_item_rpc));
-    /// ```
-    fn register_rpc(&mut self, name: &str, func: Arc<dyn Fn(&(dyn Any + Send + Sync)) -> Box<dyn Any + Send + Sync> + Send + Sync>) {
-        self.rpc_functions.insert(name.to_string(), DebugIgnoredFn(func));
-    }
-
-    /// Registers an RPC function with the plugin.
-    ///
-    /// # Arguments
-    /// * `name`: The name of the RPC function.
-    /// * `func`: The RPC function to register.
-    ///
-    /// # Example
-    /// ```
-    /// let mut recipe_smith = RecipeSmith::new();
-    /// recipe_smith.register_rpc("craft_item", Arc::new(RecipeSmith::craft_item_rpc));
-    /// ```
-    async fn call_rpc(&self, rpc_name: &str, params: &(dyn Any + Send + Sync)) -> Option<Box<dyn Any + Send + Sync>> {
-        self.rpc_functions.get(rpc_name).map(|debug_ignored_fn| (debug_ignored_fn.0)(params))
-    }
-}
-
-/// Implementation of the Plugin trait for PebbleVault
-///
-/// This trait implementation allows PebbleVault to be loaded and managed as a plugin
-/// in the game engine.
-impl Plugin for PebbleVaultPlugin {
-    /// Called when the plugin is loaded
-    fn on_load(&self) {
-        println!("PebbleVault plugin loaded");
-    }
-
-    /// Called when the plugin is unloaded
-    fn on_unload(&self) {
-        println!("PebbleVault plugin unloaded");
-    }
-
-    /// Called to execute the plugin
-    fn execute(&self) {
-        println!("PebbleVault plugin executed");
-    }
-
-    /// Called to initialize the plugin
-    fn initialize(&self, context: &mut PluginContext) {
-        println!("PebbleVault plugin initializing");
-    }
-
-    /// Called when the plugin is shutting down
-    fn shutdown(&self, context: &mut PluginContext) {
-        println!("PebbleVault plugin shutting down");
-    }
-
-    /// Called when the plugin is enabled
-    fn on_enable(&self, context: &mut PluginContext) {
-        println!("PebbleVault plugin enabled");
-    }
-
-    /// Called when the plugin is disabled
-    fn on_disable(&self, context: &mut PluginContext) {
-        println!("PebbleVault plugin disabled");
-    }
-}
-
-/// Implementation of the PluginInformation trait for PebbleVault
-///
-/// This trait implementation provides information about the PebbleVault plugin.
-impl PluginInformation for PebbleVaultPlugin {
-    /// Returns the name of the plugin
-    fn name(&self) -> String {
-        "PebbleVault".to_string()
-    }
-
-    /// Returns an instance of the plugin that implements SayHello
-    fn get_instance(&self) -> Box<dyn SayHello> {
-        Box::new(self.clone())
-    }
-}
-
-/// Implementation of the SayHello trait for PebbleVault
-///
-/// This trait implementation allows PebbleVault to provide a greeting message.
-impl SayHello for PebbleVaultPlugin {
-    /// Returns a greeting message from PebbleVault
-    fn say_hello(&self) -> String {
-        "Greetings from PebbleVault, your spatial database and object management system!".to_string()
-    }
-}
-
-/// Creates and returns a new instance of the PebbleVault plugin
-///
-/// This function is used by the plugin system to create a new instance of PebbleVault.
-///
-/// # Returns
-///
-/// A Result containing a new PebbleVault instance or an error string
-pub fn get_plugin() -> Result<PebbleVaultPlugin, String> {
-    PebbleVaultPlugin::new()
-}
-
-/// Returns the metadata for the PebbleVault plugin
-///
-/// This function provides metadata about the PebbleVault plugin to the plugin system.
-///
-/// # Returns
-///
-/// A PluginMetadata struct containing information about the plugin
-pub fn get_plugin_metadata() -> PluginMetadata {
-    PluginMetadata {
-        name: "PebbleVault".to_string(),
-        version: "1.0.0".to_string(),
-        description: "A spatial database and object management system for game worlds".to_string(),
-        api_version: PLUGIN_API_VERSION,
-    }
-}
-
-/// A wrapper struct for RPC functions that implements Debug and Clone
-///
-/// This struct is used to wrap RPC functions in the PebbleVaultPlugin,
-/// allowing them to be stored in a HashMap while implementing Debug and Clone.
-#[derive(Clone)]
-struct DebugIgnoredFn(Arc<dyn Fn(&(dyn Any + Send + Sync)) -> Box<dyn Any + Send + Sync> + Send + Sync>);
-
-impl std::fmt::Debug for DebugIgnoredFn {
-    fn fmt(&self, f: &mut std::fmt::Formatter<'_>) -> std::fmt::Result {
-        write!(f, "RpcFunction")
-    }
-}
+//! # PebbleVault Plugin
+//!
+//! PebbleVault is a spatial database and object management system for game worlds.
+//! It provides efficient storage, retrieval, and querying of spatial data, making it
+//! ideal for managing large-scale game environments.
+//!
+//! ## Features
+//!
+//! - Efficient spatial indexing using R-trees
+//! - Support for custom object data
+//! - Persistent storage with SQLite backend
+//! - Region-based partitioning for improved performance
+//! - RPC interface for integration with other systems
+//!
+//! ## Usage
+//!
+//! To use PebbleVault in your game or application, create an instance of the `PebbleVaultPlugin`
+//! struct and use its methods to manage spatial data. The plugin can be integrated into
+//! the game engine using the provided trait implementations for `Plugin`, `BaseAPI`,
+//! `RpcPlugin`, and `PluginInformation`.
+
+use plugin_test_api::{BaseAPI, GameEvent, Plugin, PluginContext, PluginInformation, PluginMetadata, RpcPlugin, RpcFunction, SayHello, PLUGIN_API_VERSION};
+use std::{any::Any, sync::{Arc, Mutex}};
+use async_trait::async_trait;
+use uuid::Uuid;
+use serde::{Serialize, Deserialize};
+use PebbleVault::{VaultManager, SpatialObject, VaultRegion};
+use horizon_data_types::Player;
+use std::collections::HashMap;
+use crate::recipe_smith::create_plugin_metadata;
+
+/// Custom data structure for PebbleVault objects
+///
+/// This struct represents the custom data associated with each spatial object
+/// in the PebbleVault system. It can be extended or modified to suit specific
+/// game or application needs.
+#[derive(Debug, Clone, Serialize, Deserialize, PartialEq)]
+pub struct PebbleVaultCustomData {
+    /// Name of the object
+    pub name: String,
+    /// Custom value associated with the object
+    pub value: i32,
+}
+
+/// Main struct for the PebbleVault plugin
+///
+/// This struct encapsulates the core functionality of the PebbleVault system,
+/// providing methods for managing spatial data and interfacing with the game engine.
+///
+/// # Fields
+///
+/// * `vault_manager`: An `Arc<Mutex<VaultManager<PebbleVaultCustomData>>>` that manages the spatial data.
+/// * `rpc_functions`: A `HashMap` of RPC functions that can be called remotely.
+/// * `id`: A `Uuid` that uniquely identifies this plugin instance.
+/// * `name`: A `String` representing the name of the plugin.
+///
+/// # Examples
+///
+/// ```
+/// use pebble_vault::PebbleVaultPlugin;
+///
+/// let pebble_vault = PebbleVaultPlugin::new().expect("Failed to create PebbleVaultPlugin");
+/// ```
+#[derive(Debug, Clone)]
+pub struct PebbleVaultPlugin {
+    vault_manager: Arc<VaultManager<T>>,
+    rpc_functions: HashMap::new(),
+    id: Uuid,
+    name: String,
+}
+
+impl PebbleVaultPlugin {
+    /// Creates a new instance of PebbleVaultPlugin
+    ///
+    /// This method initializes a new PebbleVaultPlugin instance with a VaultManager
+    /// and registers all the RPC functions.
+    ///
+    /// # Returns
+    ///
+    /// A `Result` containing the new PebbleVaultPlugin instance or an error string
+    ///
+    /// # Examples
+    ///
+    /// ```
+    /// use pebble_vault::PebbleVaultPlugin;
+    ///
+    /// let pebble_vault = PebbleVaultPlugin::new().expect("Failed to create PebbleVaultPlugin");
+    /// ```
+    pub fn new() -> Result<Self, String> {
+        let vault_manager = Arc::new(Mutex::new(VaultManager::new("/data/default/")?));
+        let mut plugin = Self {
+            id: Uuid::new_v4(),
+            vault_manager: vault_manager.clone(),
+            name: "PebbleVault".to_string(),
+            rpc_functions: HashMap::new(),
+        };
+        
+        // Register RPC functions
+        {
+            let vm = vault_manager.clone();
+            /// Creates or loads a region in the PebbleVault system
+            ///
+            /// # Parameters
+            /// * `center`: An array of 3 f64 values representing the center coordinates [x, y, z]
+            /// * `radius`: The radius of the region (f64)
+            ///
+            /// # Returns
+            /// * `Box<Uuid>`: The UUID of the created or loaded region
+            /// * `Box<String>`: An error message if the operation failed
+            plugin.register_rpc("create_or_load_region", Arc::new(move |params: &(dyn Any + Send + Sync)| {
+                if let Some((center, radius)) = params.downcast_ref::<([f64; 3], f64)>() {
+                    match vm.lock().unwrap().create_or_load_region(*center, *radius) {
+                        Ok(region_id) => Box::new(region_id) as Box<dyn Any + Send + Sync>,
+                        Err(e) => Box::new(format!("Failed to create or load region: {}", e)) as Box<dyn Any + Send + Sync>,
+                    }
+                } else {
+                    Box::new("Invalid parameters for create_or_load_region".to_string()) as Box<dyn Any + Send + Sync>
+                }
+            }));
+        }
+
+        {
+            let vm = vault_manager.clone();
+            /// Queries a region for objects within a specified bounding box
+            ///
+            /// # Parameters
+            /// * `region_id`: The UUID of the region to query
+            /// * `min_x`, `min_y`, `min_z`: Minimum coordinates of the bounding box
+            /// * `max_x`, `max_y`, `max_z`: Maximum coordinates of the bounding box
+            ///
+            /// # Returns
+            /// * `Box<Vec<SpatialObject<PebbleVaultCustomData>>>`: A vector of spatial objects within the bounding box
+            /// * `Box<String>`: An error message if the operation failed
+            plugin.register_rpc("query_region", Arc::new(move |params: &(dyn Any + Send + Sync)| {
+                if let Some((region_id, min_x, min_y, min_z, max_x, max_y, max_z)) = 
+                    params.downcast_ref::<(Uuid, f64, f64, f64, f64, f64, f64)>() {
+                    match vm.lock().unwrap().query_region(*region_id, *min_x, *min_y, *min_z, *max_x, *max_y, *max_z) {
+                        Ok(objects) => Box::new(objects) as Box<dyn Any + Send + Sync>,
+                        Err(e) => Box::new(format!("Failed to query region: {}", e)) as Box<dyn Any + Send + Sync>,
+                    }
+                } else {
+                    Box::new("Invalid parameters for query_region".to_string()) as Box<dyn Any + Send + Sync>
+                }
+            }));
+        }
+        
+        {
+            let vm = vault_manager.clone();
+            /// Adds a new object to a specified region
+            ///
+            /// # Parameters
+            /// * `region_id`: The UUID of the region to add the object to
+            /// * `uuid`: The UUID of the new object
+            /// * `object_type`: The type of the object (as a string)
+            /// * `x`, `y`, `z`: The coordinates of the object
+            /// * `custom_data`: The custom data associated with the object (PebbleVaultCustomData)
+            ///
+            /// # Returns
+            /// * `Box<()>`: An empty box if the operation was successful
+            /// * `Box<String>`: An error message if the operation failed
+            plugin.register_rpc("add_object", Arc::new(move |params: &(dyn Any + Send + Sync)| {
+                if let Some((region_id, uuid, object_type, x, y, z, custom_data)) = 
+                params.downcast_ref::<(Uuid, Uuid, &str, f64, f64, f64, PebbleVaultCustomData)>() {
+                    match vm.lock().unwrap().add_object(*region_id, *uuid, object_type, *x, *y, *z, Arc::new(custom_data.clone())) {
+                        Ok(()) => Box::new(()) as Box<dyn Any + Send + Sync>,
+                        Err(e) => Box::new(format!("Failed to add object: {}", e)) as Box<dyn Any + Send + Sync>,
+                    }
+                } else {
+                    Box::new("Invalid parameters for add_object".to_string()) as Box<dyn Any + Send + Sync>
+                }
+            }));
+        }
+        
+        {
+            let vm = vault_manager.clone();
+            /// Removes an object from the PebbleVault system
+            ///
+            /// # Parameters
+            /// * `object_id`: The UUID of the object to remove
+            ///
+            /// # Returns
+            /// * `Box<()>`: An empty box if the operation was successful
+            /// * `Box<String>`: An error message if the operation failed
+            plugin.register_rpc("remove_object", Arc::new(move |params: &(dyn Any + Send + Sync)| {
+                if let Some(object_id) = params.downcast_ref::<Uuid>() {
+                    match vm.lock().unwrap().remove_object(*object_id) {
+                        Ok(()) => Box::new(()) as Box<dyn Any + Send + Sync>,
+                        Err(e) => Box::new(format!("Failed to remove object: {}", e)) as Box<dyn Any + Send + Sync>,
+                    }
+                } else {
+                    Box::new("Invalid parameters for remove_object".to_string()) as Box<dyn Any + Send + Sync>
+                }
+            }));
+        }
+
+        {
+            let vm = vault_manager.clone();
+            /// Retrieves an object from the PebbleVault system
+            ///
+            /// # Parameters
+            /// * `object_id`: The UUID of the object to retrieve
+            ///
+            /// # Returns
+            /// * `Box<Option<SpatialObject<PebbleVaultCustomData>>>`: The retrieved object, or None if not found
+            /// * `Box<String>`: An error message if the operation failed
+            plugin.register_rpc("get_object", Arc::new(move |params: &(dyn Any + Send + Sync)| {
+                if let Some(object_id) = params.downcast_ref::<Uuid>() {
+                    match vm.lock().unwrap().get_object(*object_id) {
+                        Ok(object) => Box::new(object) as Box<dyn Any + Send + Sync>,
+                        Err(e) => Box::new(format!("Failed to get object: {}", e)) as Box<dyn Any + Send + Sync>,
+                    }
+                } else {
+                    Box::new("Invalid parameters for get_object".to_string()) as Box<dyn Any + Send + Sync>
+                }
+            }));
+        }
+        
+        {
+            let vm = vault_manager.clone();
+            /// Updates an existing object in the PebbleVault system
+            ///
+            /// # Parameters
+            /// * `object`: The updated SpatialObject<PebbleVaultCustomData>
+            ///
+            /// # Returns
+            /// * `Box<()>`: An empty box if the operation was successful
+            /// * `Box<String>`: An error message if the operation failed
+            plugin.register_rpc("update_object", Arc::new(move |params: &(dyn Any + Send + Sync)| {
+                if let Some(object) = params.downcast_ref::<SpatialObject<PebbleVaultCustomData>>() {
+                    match vm.lock().unwrap().update_object(object) {
+                        Ok(()) => Box::new(()) as Box<dyn Any + Send + Sync>,
+                        Err(e) => Box::new(format!("Failed to update object: {}", e)) as Box<dyn Any + Send + Sync>,
+                    }
+                } else {
+                    Box::new("Invalid parameters for update_object".to_string()) as Box<dyn Any + Send + Sync>
+                }
+            }));
+        }
+        
+        {
+            let vm = vault_manager.clone();
+            /// Transfers a player (object) from one region to another
+            ///
+            /// # Parameters
+            /// * `player_uuid`: The UUID of the player to transfer
+            /// * `from_region_id`: The UUID of the source region
+            /// * `to_region_id`: The UUID of the destination region
+            ///
+            /// # Returns
+            /// * `Box<()>`: An empty box if the operation was successful
+            /// * `Box<String>`: An error message if the operation failed
+            plugin.register_rpc("transfer_player", Arc::new(move |params: &(dyn Any + Send + Sync)| {
+                if let Some((player_uuid, from_region_id, to_region_id)) = params.downcast_ref::<(Uuid, Uuid, Uuid)>() {
+                    match vm.lock().unwrap().transfer_player(*player_uuid, *from_region_id, *to_region_id) {
+                        Ok(()) => Box::new(()) as Box<dyn Any + Send + Sync>,
+                        Err(e) => Box::new(format!("Failed to transfer player: {}", e)) as Box<dyn Any + Send + Sync>,
+                    }
+                } else {
+                    Box::new("Invalid parameters for transfer_player".to_string()) as Box<dyn Any + Send + Sync>
+                }
+            }));
+        }
+        
+        plugin.register_rpc("persist_to_disk", Arc::new(|_params: &(dyn Any + Send + Sync)| {
+            match self.persist_to_disk() {
+                Ok(()) => Ok(Box::new(())),
+                Err(e) => Err(format!("Failed to persist to disk: {}", e)),
+            }
+        }));
+
+        let vault_manager = VaultManager::new("pebble_vault.db")?;
+        Ok(PebbleVaultPlugin {
+            id: Uuid::new_v4(),
+            name: "PebbleVault".to_string(),
+            vault_manager: Arc::new(Mutex::new(vault_manager)),
+            rpc_functions: HashMap::new(),
+        });
+
+        Ok(plugin)
+    }
+    
+    /// Creates a new region or loads an existing one
+    ///
+    /// This method creates a new spatial region in the PebbleVault system or
+    /// loads an existing one if it already exists.
+    ///
+    /// # Arguments
+    ///
+    /// * `center` - Center coordinates of the region [x, y, z]
+    /// * `radius` - Radius of the region
+    ///
+    /// # Returns
+    ///
+    /// A Result containing the UUID of the created or loaded region, or an error string
+    ///
+    /// # Examples
+    ///
+    /// ```
+    /// # use pebble_vault::PebbleVault;
+    /// # let pebble_vault = PebbleVault::new().unwrap();
+    /// let center = [0.0, 0.0, 0.0];
+    /// let radius = 1000.0;
+    /// let region_id = pebble_vault.create_or_load_region(center, radius).expect("Failed to create region");
+    /// println!("Created region with ID: {}", region_id);
+    /// ```
+    fn create_or_load_region(&self, center: [f64; 3], radius: f64) -> Result<Uuid, String> {
+        self.vault_manager.lock().unwrap().create_or_load_region(center, radius)
+    }
+
+    /// Queries a region for objects within a bounding box
+    ///
+    /// This method searches for objects within the specified bounding box in a given region.
+    ///
+    /// # Arguments
+    ///
+    /// * `region_id` - UUID of the region to query
+    /// * `min_x` - Minimum x-coordinate of the bounding box
+    /// * `min_y` - Minimum y-coordinate of the bounding box
+    /// * `min_z` - Minimum z-coordinate of the bounding box
+    /// * `max_x` - Maximum x-coordinate of the bounding box
+    /// * `max_y` - Maximum y-coordinate of the bounding box
+    /// * `max_z` - Maximum z-coordinate of the bounding box
+    ///
+    /// # Returns
+    ///
+    /// A Result containing a vector of SpatialObjects or an error string
+    ///
+    /// # Examples
+    ///
+    /// ```
+    /// # use pebble_vault::PebbleVault;
+    /// # use uuid::Uuid;
+    /// # let pebble_vault = PebbleVault::new().unwrap();
+    /// # let region_id = pebble_vault.create_or_load_region([0.0, 0.0, 0.0], 1000.0).unwrap();
+    /// let objects = pebble_vault.query_region(region_id, -100.0, -100.0, -100.0, 100.0, 100.0, 100.0)
+    ///     .expect("Failed to query region");
+    /// println!("Found {} objects in the region", objects.len());
+    /// ```
+    fn query_region(&self, region_id: Uuid, min_x: f64, min_y: f64, min_z: f64, max_x: f64, max_y: f64, max_z: f64) -> Result<Vec<SpatialObject<PebbleVaultCustomData>>, String> {
+        self.vault_manager.lock().unwrap().query_region(region_id, min_x, min_y, min_z, max_x, max_y, max_z)
+    }
+
+    /// Adds a new object to a region
+    ///
+    /// This method adds a new spatial object to the specified region in the PebbleVault system.
+    ///
+    /// # Arguments
+    ///
+    /// * `region_id` - UUID of the region to add the object to
+    /// * `uuid` - UUID of the new object
+    /// * `object_type` - Type of the object (e.g., "player", "item")
+    /// * `x` - X-coordinate of the object
+    /// * `y` - Y-coordinate of the object
+    /// * `z` - Z-coordinate of the object
+    /// * `custom_data` - Custom data associated with the object
+    ///
+    /// # Returns
+    ///
+    /// A Result indicating success or an error string
+    ///
+    /// # Examples
+    ///
+    /// ```
+    /// # use pebble_vault::{PebbleVault, PebbleVaultCustomData};
+    /// # use uuid::Uuid;
+    /// # let pebble_vault = PebbleVault::new().unwrap();
+    /// # let region_id = pebble_vault.create_or_load_region([0.0, 0.0, 0.0], 1000.0).unwrap();
+    /// let object_id = Uuid::new_v4();
+    /// let custom_data = PebbleVaultCustomData {
+    ///     name: "Example Object".to_string(),
+    ///     value: 42,
+    /// };
+    /// pebble_vault.add_object(region_id, object_id, "item", 10.0, 20.0, 30.0, custom_data)
+    ///     .expect("Failed to add object");
+    /// println!("Added object with ID: {}", object_id);
+    /// ```
+    fn add_object(&self, region_id: Uuid, uuid: Uuid, object_type: &str, x: f64, y: f64, z: f64, custom_data: PebbleVaultCustomData) -> Result<(), String> {
+        self.vault_manager.lock().unwrap().add_object(region_id, uuid, object_type, x, y, z, Arc::new(custom_data))
+    }
+
+    /// Removes an object from its region and the persistent database
+    ///
+    /// This method removes a spatial object from the PebbleVault system.
+    ///
+    /// # Arguments
+    ///
+    /// * `object_id` - UUID of the object to remove
+    ///
+    /// # Returns
+    ///
+    /// A Result indicating success or an error string
+    ///
+    /// # Examples
+    ///
+    /// ```
+    /// # use pebble_vault::{PebbleVault, PebbleVaultCustomData};
+    /// # use uuid::Uuid;
+    /// # let pebble_vault = PebbleVault::new().unwrap();
+    /// # let region_id = pebble_vault.create_or_load_region([0.0, 0.0, 0.0], 1000.0).unwrap();
+    /// # let object_id = Uuid::new_v4();
+    /// # let custom_data = PebbleVaultCustomData { name: "Example Object".to_string(), value: 42 };
+    /// # pebble_vault.add_object(region_id, object_id, "item", 10.0, 20.0, 30.0, custom_data).unwrap();
+    /// pebble_vault.remove_object(object_id).expect("Failed to remove object");
+    /// println!("Removed object with ID: {}", object_id);
+    /// ```
+    fn remove_object(&self, object_id: Uuid) -> Result<(), String> {
+        self.vault_manager.lock().unwrap().remove_object(object_id)
+    }
+
+    /// Gets a reference to an object by its ID
+    ///
+    /// This method retrieves a spatial object from the PebbleVault system by its UUID.
+    ///
+    /// # Arguments
+    ///
+    /// * `object_id` - UUID of the object to retrieve
+    ///
+    /// # Returns
+    ///
+    /// A Result containing an Option with the SpatialObject if found, or an error string
+    ///
+    /// # Examples
+    ///
+    /// ```
+    /// # use pebble_vault::{PebbleVault, PebbleVaultCustomData};
+    /// # use uuid::Uuid;
+    /// # let pebble_vault = PebbleVault::new().unwrap();
+    /// # let region_id = pebble_vault.create_or_load_region([0.0, 0.0, 0.0], 1000.0).unwrap();
+    /// # let object_id = Uuid::new_v4();
+    /// # let custom_data = PebbleVaultCustomData { name: "Example Object".to_string(), value: 42 };
+    /// # pebble_vault.add_object(region_id, object_id, "item", 10.0, 20.0, 30.0, custom_data).unwrap();
+    /// if let Ok(Some(object)) = pebble_vault.get_object(object_id) {
+    ///     println!("Found object: {:?}", object);
+    /// } else {
+    ///     println!("Object not found");
+    /// }
+    /// ```
+    fn get_object(&self, object_id: Uuid) -> Result<Option<SpatialObject<PebbleVaultCustomData>>, String> {
+        self.vault_manager.lock().unwrap().get_object(object_id)
+    }
+
+    /// Updates an existing object in the VaultManager's in-memory storage
+    ///
+    /// This method updates the data of an existing spatial object in the PebbleVault system.
+    ///
+    /// # Arguments
+    ///
+    /// * `object` - A reference to the updated SpatialObject
+    ///
+    /// # Returns
+    ///
+    /// A Result indicating success or an error string
+    ///
+    /// # Examples
+    ///
+    /// ```
+    /// # use pebble_vault::{PebbleVault, PebbleVaultCustomData};
+    /// # use uuid::Uuid;
+    /// # let pebble_vault = PebbleVault::new().unwrap();
+    /// # let region_id = pebble_vault.create_or_load_region([0.0, 0.0, 0.0], 1000.0).unwrap();
+    /// # let object_id = Uuid::new_v4();
+    /// # let custom_data = PebbleVaultCustomData { name: "Example Object".to_string(), value: 42 };
+    /// # pebble_vault.add_object(region_id, object_id, "item", 10.0, 20.0, 30.0, custom_data).unwrap();
+    /// if let Ok(Some(mut object)) = pebble_vault.get_object(object_id) {
+    ///     object.point = [15.0, 25.0, 35.0];
+    ///     pebble_vault.update_object(&object).expect("Failed to update object");
+    ///     println!("Updated object position");
+    /// }
+    /// ```
+    fn update_object(&self, object: &SpatialObject<PebbleVaultCustomData>) -> Result<(), String> {
+        self.vault_manager.lock().unwrap().update_object(object)
+    }
+
+    /// Transfers a player (object) from one region to another
+    ///
+    /// This method moves a spatial object (typically a player) from one region to another
+    /// in the PebbleVault system.
+    ///
+    /// # Arguments
+    ///
+    /// * `player_uuid` - UUID of the player to transfer
+    /// * `from_region_id` - UUID of the source region
+    /// * `to_region_id` - UUID of the destination region
+    ///
+    /// # Returns
+    ///
+    /// A Result indicating success or an error string
+    ///
+    /// # Examples
+    ///
+    /// ```
+    /// # use pebble_vault::{PebbleVault, PebbleVaultCustomData};
+    /// # use uuid::Uuid;
+    /// # let pebble_vault = PebbleVault::new().unwrap();
+    /// # let region1_id = pebble_vault.create_or_load_region([0.0, 0.0, 0.0], 1000.0).unwrap();
+    /// # let region2_id = pebble_vault.create_or_load_region([2000.0, 0.0, 0.0], 1000.0).unwrap();
+    /// # let player_id = Uuid::new_v4();
+    /// # let custom_data = PebbleVaultCustomData { name: "Player".to_string(), value: 100 };
+    /// # pebble_vault.add_object(region1_id, player_id, "player", 10.0, 20.0, 30.0, custom_data).unwrap();
+    /// pebble_vault.transfer_player(player_id, region1_id, region2_id)
+    ///     .expect("Failed to transfer player");
+    /// println!("Transferred player to new region");
+    /// ```
+    fn transfer_player(&self, player_uuid: Uuid, from_region_id: Uuid, to_region_id: Uuid) -> Result<(), String> {
+        self.vault_manager.lock().unwrap().transfer_player(player_uuid, from_region_id, to_region_id)
+    }
+
+    /// Persists all in-memory databases to disk
+    ///
+    /// This method saves all spatial data from memory to the persistent storage.
+    ///
+    /// # Returns
+    ///
+    /// A Result indicating success or an error string
+    ///
+    /// # Examples
+    ///
+    /// ```
+    /// # use pebble_vault::PebbleVault;
+    /// # let pebble_vault = PebbleVault::new().unwrap();
+    /// pebble_vault.persist_to_disk().expect("Failed to persist data");
+    /// println!("Data persisted to disk");
+    /// ```
+    fn persist_to_disk(&self) -> Result<(), String> {
+        self.vault_manager.lock().unwrap().persist_to_disk()
+    }
+
+    /// Gets a reference to a region by its ID
+    ///
+    /// This method retrieves a reference to a spatial region in the PebbleVault system.
+    ///
+    /// # Arguments
+    ///
+    /// * `region_id` - UUID of the region to retrieve
+    ///
+    /// # Returns
+    ///
+    /// An Option containing a reference to the region if found, or None if not found
+    ///
+    /// # Examples
+    ///
+    /// ```
+    /// # use pebble_vault::PebbleVault;
+    /// # use uuid::Uuid;
+    /// # let pebble_vault = PebbleVault::new().unwrap();
+    /// # let region_id = pebble_vault.create_or_load_region([0.0, 0.0, 0.0], 1000.0).unwrap();
+    /// if let Some(region) = pebble_vault.get_region(region_id) {
+    ///     println!("Found region: {:?}", region);
+    /// } else {
+    ///     println!("Region not found");
+    /// }
+    /// ```
+    fn get_region(&self, region_id: Uuid) -> Option<Arc<Mutex<VaultRegion<PebbleVaultCustomData>>>> {
+        self.vault_manager.lock().unwrap().get_region(region_id)
+    }
+}
+
+/// Implementation of the BaseAPI trait for PebbleVault
+///
+/// This trait implementation allows PebbleVault to handle game events and ticks.
+#[async_trait]
+impl BaseAPI for PebbleVaultPlugin {
+    /// Handles game events
+    ///
+    /// This method processes various game events and updates the PebbleVault system accordingly.
+    ///
+    /// # Arguments
+    ///
+    /// * `event` - A reference to the GameEvent to handle
+    async fn on_game_event(&self, event: &GameEvent) {
+        match event {
+            GameEvent::PlayerJoined(player) => {
+                println!("PebbleVault: Player {} joined. Adding to database.", player.id);
+                let custom_data = Arc::new(PebbleVaultCustomData {
+                    name: format!("Player_{}", player.id),
+                    value: 0,
+                });
+                if let Err(e) = self.vault_manager.lock().unwrap().add_object(
+                    Uuid::nil(), // Assuming a default region, you might want to determine the correct region
+                    player.id,
+                    "player",
+                    player.clone().transform.unwrap().location.unwrap().x,
+                    player.clone().transform.unwrap().location.unwrap().y,
+                    player.clone().transform.unwrap().location.unwrap().z,
+                    custom_data,
+                ) {
+                    println!("Error adding player to PebbleVault: {}", e);
+                }
+            }
+            GameEvent::PlayerMoved { player, new_position } => {
+                println!("PebbleVault: Player {} moved to {:?}", player.id, new_position);
+                if let Ok(Some(mut object)) = self.vault_manager.lock().unwrap().get_object(player.id) {
+                    object.point = [new_position.0, new_position.1, new_position.2];
+                    if let Err(e) = self.vault_manager.lock().unwrap().update_object(&object) {
+                        println!("Error updating player position in PebbleVault: {}", e);
+                    }
+                }
+            }
+            _ => {}
+        }
+    }
+
+    /// Handles game ticks
+    ///
+    /// This method is called periodically by the game engine and can be used for
+    /// regular maintenance tasks or updates.
+    ///
+    /// # Arguments
+    ///
+    /// * `delta_time` - The time elapsed since the last tick
+    async fn on_game_tick(&self, delta_time: f64) {
+        println!("PebbleVault: Game tick, delta time: {:.2}", delta_time);
+        // Perform any periodic operations, such as persisting data to disk
+        if let Err(e) = self.vault_manager.lock().unwrap().persist_to_disk() {
+            println!("Error persisting PebbleVault data: {}", e);
+        }
+    }
+
+    /// Returns this object as a trait object
+    fn as_any(&self) -> &dyn std::any::Any {
+        self
+    }
+}
+
+/// Implementation of the RpcPlugin trait for PebbleVault
+///
+/// This trait implementation allows PebbleVault to be called via RPC (Remote Procedure Call).
+#[async_trait]
+impl RpcPlugin for PebbleVaultPlugin {
+    /// Returns the unique identifier of the plugin.
+    ///
+    /// # Returns
+    /// The UUID of the RecipeSmith plugin instance.
+    ///
+    /// # Example
+    /// ```
+    /// let recipe_smith = RecipeSmith::new();
+    /// let plugin_id = recipe_smith.get_id();
+    /// ```
+    fn get_id(&self) -> Uuid {
+        self.id
+    }
+
+    /// Returns the name of the plugin.
+    ///
+    /// # Returns
+    /// The name of the RecipeSmith plugin.
+    ///
+    /// # Example
+    /// ```
+    /// let recipe_smith = RecipeSmith::new();
+    /// let plugin_name = recipe_smith.get_name();
+    /// assert_eq!(plugin_name, "RecipeSmith");
+    /// ```
+    fn get_name(&self) -> String {
+        self.name.clone()
+    }
+
+    /// Registers an RPC function with the plugin.
+    ///
+    /// # Arguments
+    /// * `name`: The name of the RPC function.
+    /// * `func`: The RPC function to register.
+    ///
+    /// # Example
+    /// ```
+    /// let mut recipe_smith = RecipeSmith::new();
+    /// recipe_smith.register_rpc("craft_item", Arc::new(RecipeSmith::craft_item_rpc));
+    /// ```
+    fn register_rpc(&mut self, name: &str, func: Arc<dyn Fn(&(dyn Any + Send + Sync)) -> Box<dyn Any + Send + Sync> + Send + Sync>) {
+        self.rpc_functions.insert(name.to_string(), DebugIgnoredFn(func));
+    }
+
+    /// Registers an RPC function with the plugin.
+    ///
+    /// # Arguments
+    /// * `name`: The name of the RPC function.
+    /// * `func`: The RPC function to register.
+    ///
+    /// # Example
+    /// ```
+    /// let mut recipe_smith = RecipeSmith::new();
+    /// recipe_smith.register_rpc("craft_item", Arc::new(RecipeSmith::craft_item_rpc));
+    /// ```
+    async fn call_rpc(&self, rpc_name: &str, params: &(dyn Any + Send + Sync)) -> Option<Box<dyn Any + Send + Sync>> {
+        self.rpc_functions.get(rpc_name).map(|debug_ignored_fn| (debug_ignored_fn.0)(params))
+    }
+}
+
+/// Implementation of the Plugin trait for PebbleVault
+///
+/// This trait implementation allows PebbleVault to be loaded and managed as a plugin
+/// in the game engine.
+impl Plugin for PebbleVaultPlugin {
+    /// Called when the plugin is loaded
+    fn on_load(&self) {
+        println!("PebbleVault plugin loaded");
+    }
+
+    /// Called when the plugin is unloaded
+    fn on_unload(&self) {
+        println!("PebbleVault plugin unloaded");
+    }
+
+    /// Called to execute the plugin
+    fn execute(&self) {
+        println!("PebbleVault plugin executed");
+    }
+
+    /// Called to initialize the plugin
+    fn initialize(&self, context: &mut PluginContext) {
+        println!("PebbleVault plugin initializing");
+    }
+
+    /// Called when the plugin is shutting down
+    fn shutdown(&self, context: &mut PluginContext) {
+        println!("PebbleVault plugin shutting down");
+    }
+
+    /// Called when the plugin is enabled
+    fn on_enable(&self, context: &mut PluginContext) {
+        println!("PebbleVault plugin enabled");
+    }
+
+    /// Called when the plugin is disabled
+    fn on_disable(&self, context: &mut PluginContext) {
+        println!("PebbleVault plugin disabled");
+    }
+}
+
+/// Implementation of the PluginInformation trait for PebbleVault
+///
+/// This trait implementation provides information about the PebbleVault plugin.
+impl PluginInformation for PebbleVaultPlugin {
+    /// Returns the name of the plugin
+    fn name(&self) -> String {
+        "PebbleVault".to_string()
+    }
+
+    /// Returns an instance of the plugin that implements SayHello
+    fn get_instance(&self) -> Box<dyn SayHello> {
+        Box::new(self.clone())
+    }
+}
+
+/// Implementation of the SayHello trait for PebbleVault
+///
+/// This trait implementation allows PebbleVault to provide a greeting message.
+impl SayHello for PebbleVaultPlugin {
+    /// Returns a greeting message from PebbleVault
+    fn say_hello(&self) -> String {
+        "Greetings from PebbleVault, your spatial database and object management system!".to_string()
+    }
+}
+
+/// Creates and returns a new instance of the PebbleVault plugin
+///
+/// This function is used by the plugin system to create a new instance of PebbleVault.
+///
+/// # Returns
+///
+/// A Result containing a new PebbleVault instance or an error string
+pub fn get_plugin() -> Result<PebbleVaultPlugin, String> {
+    PebbleVaultPlugin::new()
+}
+
+/// Returns the metadata for the PebbleVault plugin
+///
+/// This function provides metadata about the PebbleVault plugin to the plugin system.
+///
+/// # Returns
+///
+/// A PluginMetadata struct containing information about the plugin
+pub fn get_plugin_metadata() -> PluginMetadata {
+    PluginMetadata {
+        name: "PebbleVault".to_string(),
+        version: "1.0.0".to_string(),
+        description: "A spatial database and object management system for game worlds".to_string(),
+        api_version: PLUGIN_API_VERSION,
+    }
+}
+
+/// A wrapper struct for RPC functions that implements Debug and Clone
+///
+/// This struct is used to wrap RPC functions in the PebbleVaultPlugin,
+/// allowing them to be stored in a HashMap while implementing Debug and Clone.
+#[derive(Clone)]
+struct DebugIgnoredFn(Arc<dyn Fn(&(dyn Any + Send + Sync)) -> Box<dyn Any + Send + Sync> + Send + Sync>);
+
+impl std::fmt::Debug for DebugIgnoredFn {
+    fn fmt(&self, f: &mut std::fmt::Formatter<'_>) -> std::fmt::Result {
+        write!(f, "RpcFunction")
+    }
+}