--- conflicted
+++ resolved
@@ -75,19 +75,12 @@
     // systems                                             //
     /////////////////////////////////////////////////////////
     
-<<<<<<< HEAD
-    //subsystems::actors::main::main();
-
-    subsystems::core::game_logic::init();
-//    subsystems::core::chat::init(socket.clone());
-    subsystems::core::leaderboard::init();
-=======
+
     // subsystems::actors::main::main();
     subsystems::core::chat::init(socket.clone());
     // subsystems::core::leaderboard::init();
     // subsystems::player_data::init(socket.clone());
     subsystems::core::game_logic::init();
->>>>>>> d397a838
     subsystems::core::level_data::init();
     subsystems::core::logging::init();
     subsystems::core::notifications::init();
