--- conflicted
+++ resolved
@@ -153,11 +153,8 @@
 pub mod macros;
 pub mod monitoring;
 pub mod plugin;
-<<<<<<< HEAD
 pub mod protocol;
-=======
 pub mod shutdown;
->>>>>>> 91c33ad9
 pub mod system;
 pub mod traits;
 pub mod types;
@@ -187,7 +184,6 @@
     AuthenticationStatusSetEvent,
     AuthenticationStatusGetEvent,
 };
-<<<<<<< HEAD
 pub use monitoring::{HorizonMonitor, HorizonSystemReport};
 pub use plugin::{Plugin, PluginError, SimplePlugin};
 pub use system::{EventSystem, EventSystemStats,
@@ -206,8 +202,7 @@
 pub use binary::{
     BinaryEvent, BinaryPositionUpdate, BinaryActionEvent,
     BinaryPositionEvent, BinaryPlayerActionEvent, event_types
-=======
-
+};
 pub use system::{
     EventSystem, EventSystemStats,
     DetailedEventSystemStats,
@@ -215,7 +210,6 @@
     ClientConnectionRef,
     ClientResponseSender,
     ClientConnectionInfo
->>>>>>> 91c33ad9
 };
 
 // Re-export GORC components for easy access
