--- conflicted
+++ resolved
@@ -1,158 +1,142 @@
-/// Core EventSystem implementation
-<<<<<<< HEAD
-use crate::events::{EventHandler, EventError};
-use crate::gorc::instance::GorcInstanceManager;
-use super::client::ClientResponseSender;
-use super::stats::EventSystemStats;
-use super::udp::UdpEventSystem;
-use std::collections::HashMap;
-use std::sync::Arc;
-use tokio::sync::RwLock;
-=======
-use crate::events::EventHandler;
-use crate::gorc::instance::GorcInstanceManager;
-use super::client::ClientResponseSender;
-use super::stats::EventSystemStats;
-use std::sync::Arc;
-use dashmap::DashMap;
-use smallvec::SmallVec;
-use compact_str::CompactString;
-use super::cache::SerializationBufferPool;
->>>>>>> 4b333d17
-
-/// The core event system that manages event routing and handler execution.
-/// 
-/// This is the central hub for all event processing in the system. It provides
-/// type-safe event registration and emission with support for different event
-<<<<<<< HEAD
-/// categories (core, client, plugin, GORC instance events, and UDP events).
-=======
-/// categories (core, client, plugin, and GORC instance events).
-/// 
-/// Uses DashMap for lock-free concurrent access to handlers, significantly improving
-/// performance under high concurrency by eliminating reader-writer lock contention.
-/// Uses SmallVec to eliminate heap allocations for the common case of 1-4 handlers per event.
->>>>>>> 4b333d17
-pub struct EventSystem {
-    /// Lock-free map of event keys to their registered handlers (optimized with SmallVec + CompactString)  
-    pub(super) handlers: DashMap<CompactString, SmallVec<[Arc<dyn EventHandler>; 4]>>,
-    /// System statistics for monitoring (kept as RwLock for atomic updates)
-    pub(super) stats: tokio::sync::RwLock<EventSystemStats>,
-    /// High-performance serialization buffer pool to reduce allocations
-    pub(super) serialization_pool: SerializationBufferPool,
-    /// GORC instance manager for object-specific events
-    pub(super) gorc_instances: Option<Arc<GorcInstanceManager>>,
-    /// Client response sender for connection-aware handlers
-    pub(super) client_response_sender: Option<Arc<dyn ClientResponseSender + Send + Sync>>,
-    /// UDP event system for binary socket communication
-    pub(super) udp_system: Option<Arc<UdpEventSystem>>,
-}
-
-impl std::fmt::Debug for EventSystem {
-    fn fmt(&self, f: &mut std::fmt::Formatter<'_>) -> std::fmt::Result {
-        f.debug_struct("EventSystem")
-            .field("handlers", &"[handlers]")
-            .field("stats", &"[stats]")
-            .field("gorc_instances", &self.gorc_instances.is_some())
-            .field("client_response_sender", &self.client_response_sender.is_some())
-            .field("udp_system", &self.udp_system.is_some())
-            .finish()
-    }
-}
-
-impl EventSystem {
-    /// Creates a new event system with no registered handlers.
-    pub fn new() -> Self {
-        Self {
-            handlers: DashMap::new(),
-            stats: tokio::sync::RwLock::new(EventSystemStats::default()),
-            serialization_pool: SerializationBufferPool::default(),
-            gorc_instances: None,
-            client_response_sender: None,
-            udp_system: None,
-        }
-    }
-
-    /// Creates a new event system with GORC instance manager integration
-    pub fn with_gorc(gorc_instances: Arc<GorcInstanceManager>) -> Self {
-        Self {
-            handlers: DashMap::new(),
-            stats: tokio::sync::RwLock::new(EventSystemStats::default()),
-            serialization_pool: SerializationBufferPool::default(),
-            gorc_instances: Some(gorc_instances),
-            client_response_sender: None,
-            udp_system: None,
-        }
-    }
-
-    /// Sets the GORC instance manager for this event system
-    pub fn set_gorc_instances(&mut self, gorc_instances: Arc<GorcInstanceManager>) {
-        self.gorc_instances = Some(gorc_instances);
-    }
-
-    /// Sets the client response sender for connection-aware handlers
-    pub fn set_client_response_sender(&mut self, sender: Arc<dyn ClientResponseSender + Send + Sync>) {
-        self.client_response_sender = Some(sender);
-    }
-
-    /// Gets the client response sender if available
-    #[inline]
-    pub fn get_client_response_sender(&self) -> Option<Arc<dyn ClientResponseSender + Send + Sync>> {
-        self.client_response_sender.clone()
-    }
-
-    /// Sets the UDP event system for socket communication
-    pub fn set_udp_system(&mut self, udp_system: Arc<UdpEventSystem>) {
-        self.udp_system = Some(udp_system);
-    }
-
-    /// Gets the UDP event system if available
-    pub fn get_udp_system(&self) -> Option<Arc<UdpEventSystem>> {
-        self.udp_system.clone()
-
-    /// Gets the current event system statistics
-    #[inline]
-    pub async fn get_stats(&self) -> EventSystemStats {
-        self.stats.read().await.clone()
-    }
-
-    /// Register a raw event handler (internal use)
-    pub async fn register_handler(
-        &self,
-        event_key: &str,
-        handler: Box<dyn EventHandler>,
-    ) -> Result<(), EventError> {
-        let mut handlers = self.handlers.write().await;
-        handlers
-            .entry(event_key.to_string())
-            .or_insert_with(Vec::new)
-            .push(Arc::from(handler));
-        Ok(())
-    }
-
-    /// Emit raw binary data (internal use)
-    pub async fn emit_raw(
-        &self,
-        event_key: &str,
-        data: &[u8],
-    ) -> Result<(), EventError> {
-        let handlers = self.handlers.read().await;
-        if let Some(event_handlers) = handlers.get(event_key) {
-            let event_handlers = event_handlers.clone();
-            drop(handlers);
-
-            for handler in event_handlers {
-                if let Err(e) = handler.handle(data).await {
-                    tracing::error!("Handler {} failed: {}", handler.handler_name(), e);
-                }
-            }
-        }
-        Ok(())
-    }
-}
-
-impl Default for EventSystem {
-    fn default() -> Self {
-        Self::new()
-    }
+use crate::events::EventHandler;
+use crate::gorc::instance::GorcInstanceManager;
+use super::client::ClientResponseSender;
+use super::stats::EventSystemStats;
+use std::sync::Arc;
+use dashmap::DashMap;
+use smallvec::SmallVec;
+use compact_str::CompactString;
+use super::cache::SerializationBufferPool;
+
+/// The core event system that manages event routing and handler execution.
+/// 
+/// This is the central hub for all event processing in the system. It provides
+/// type-safe event registration and emission with support for different event
+/// categories (core, client, plugin, GORC instance events, and UDP events).
+/// 
+/// Uses DashMap for lock-free concurrent access to handlers, significantly improving
+/// performance under high concurrency by eliminating reader-writer lock contention.
+/// Uses SmallVec to eliminate heap allocations for the common case of 1-4 handlers per event.
+pub struct EventSystem {
+    /// Lock-free map of event keys to their registered handlers (optimized with SmallVec + CompactString)  
+    pub(super) handlers: DashMap<CompactString, SmallVec<[Arc<dyn EventHandler>; 4]>>,
+    /// System statistics for monitoring (kept as RwLock for atomic updates)
+    pub(super) stats: tokio::sync::RwLock<EventSystemStats>,
+    /// High-performance serialization buffer pool to reduce allocations
+    pub(super) serialization_pool: SerializationBufferPool,
+    /// GORC instance manager for object-specific events
+    pub(super) gorc_instances: Option<Arc<GorcInstanceManager>>,
+    /// Client response sender for connection-aware handlers
+    pub(super) client_response_sender: Option<Arc<dyn ClientResponseSender + Send + Sync>>,
+    /// UDP event system for binary socket communication
+    pub(super) udp_system: Option<Arc<UdpEventSystem>>,
+}
+
+impl std::fmt::Debug for EventSystem {
+    fn fmt(&self, f: &mut std::fmt::Formatter<'_>) -> std::fmt::Result {
+        f.debug_struct("EventSystem")
+            .field("handlers", &"[handlers]")
+            .field("stats", &"[stats]")
+            .field("gorc_instances", &self.gorc_instances.is_some())
+            .field("client_response_sender", &self.client_response_sender.is_some())
+            .field("udp_system", &self.udp_system.is_some())
+            .finish()
+    }
+}
+
+impl EventSystem {
+    /// Creates a new event system with no registered handlers.
+    pub fn new() -> Self {
+        Self {
+            handlers: DashMap::new(),
+            stats: tokio::sync::RwLock::new(EventSystemStats::default()),
+            serialization_pool: SerializationBufferPool::default(),
+            gorc_instances: None,
+            client_response_sender: None,
+            udp_system: None,
+        }
+    }
+
+    /// Creates a new event system with GORC instance manager integration
+    pub fn with_gorc(gorc_instances: Arc<GorcInstanceManager>) -> Self {
+        Self {
+            handlers: DashMap::new(),
+            stats: tokio::sync::RwLock::new(EventSystemStats::default()),
+            serialization_pool: SerializationBufferPool::default(),
+            gorc_instances: Some(gorc_instances),
+            client_response_sender: None,
+            udp_system: None,
+        }
+    }
+
+    /// Sets the GORC instance manager for this event system
+    pub fn set_gorc_instances(&mut self, gorc_instances: Arc<GorcInstanceManager>) {
+        self.gorc_instances = Some(gorc_instances);
+    }
+
+    /// Sets the client response sender for connection-aware handlers
+    pub fn set_client_response_sender(&mut self, sender: Arc<dyn ClientResponseSender + Send + Sync>) {
+        self.client_response_sender = Some(sender);
+    }
+
+    /// Gets the client response sender if available
+    #[inline]
+    pub fn get_client_response_sender(&self) -> Option<Arc<dyn ClientResponseSender + Send + Sync>> {
+        self.client_response_sender.clone()
+    }
+
+    /// Sets the UDP event system for socket communication
+    pub fn set_udp_system(&mut self, udp_system: Arc<UdpEventSystem>) {
+        self.udp_system = Some(udp_system);
+    }
+
+    /// Gets the UDP event system if available
+    pub fn get_udp_system(&self) -> Option<Arc<UdpEventSystem>> {
+        self.udp_system.clone()
+
+    /// Gets the current event system statistics
+    #[inline]
+    pub async fn get_stats(&self) -> EventSystemStats {
+        self.stats.read().await.clone()
+    }
+
+    /// Register a raw event handler (internal use)
+    pub async fn register_handler(
+        &self,
+        event_key: &str,
+        handler: Box<dyn EventHandler>,
+    ) -> Result<(), EventError> {
+        let mut handlers = self.handlers.write().await;
+        handlers
+            .entry(event_key.to_string())
+            .or_insert_with(Vec::new)
+            .push(Arc::from(handler));
+        Ok(())
+    }
+
+    /// Emit raw binary data (internal use)
+    pub async fn emit_raw(
+        &self,
+        event_key: &str,
+        data: &[u8],
+    ) -> Result<(), EventError> {
+        let handlers = self.handlers.read().await;
+        if let Some(event_handlers) = handlers.get(event_key) {
+            let event_handlers = event_handlers.clone();
+            drop(handlers);
+
+            for handler in event_handlers {
+                if let Err(e) = handler.handle(data).await {
+                    tracing::error!("Handler {} failed: {}", handler.handler_name(), e);
+                }
+            }
+        }
+        Ok(())
+    }
+}
+
+impl Default for EventSystem {
+    fn default() -> Self {
+        Self::new()
+    }
 }